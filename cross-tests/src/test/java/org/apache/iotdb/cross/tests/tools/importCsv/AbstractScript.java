/*
 * Licensed to the Apache Software Foundation (ASF) under one
 * or more contributor license agreements.  See the NOTICE file
 * distributed with this work for additional information
 * regarding copyright ownership.  The ASF licenses this file
 * to you under the Apache License, Version 2.0 (the
 * "License"); you may not use this file except in compliance
 * with the License.  You may obtain a copy of the License at
 *
 *     http://www.apache.org/licenses/LICENSE-2.0
 *
 * Unless required by applicable law or agreed to in writing,
 * software distributed under the License is distributed on an
 * "AS IS" BASIS, WITHOUT WARRANTIES OR CONDITIONS OF ANY
 * KIND, either express or implied.  See the License for the
 * specific language governing permissions and limitations
 * under the License.
 */
package org.apache.iotdb.cross.tests.tools.importCsv;

import static org.junit.Assert.assertTrue;

import java.io.BufferedReader;
import java.io.File;
import java.io.FileReader;
import java.io.IOException;
import java.io.InputStreamReader;
import java.util.ArrayList;
import java.util.List;
import java.util.Properties;

public abstract class AbstractScript {

  protected void testOutput(ProcessBuilder builder, String[] output) throws IOException {
    builder.redirectErrorStream(true);
    Process p = builder.start();
    BufferedReader r = new BufferedReader(new InputStreamReader(p.getInputStream()));
    String line;
    List<String> actualOutput = new ArrayList<>();
    while (true) {
      line = r.readLine();
      if (line == null) {
        break;
      } else {
        actualOutput.add(line);
      }
    }
    r.close();
    p.destroy();


    System.out.println("Expected output:");
    for (String s : output) {
      System.out.println(s);
    }

<<<<<<< HEAD
    assertTrue(actualOutput.get(output.length - 1).startsWith(output[output.length - 1]));
=======
    System.out.println("actualOutput:");
    for (String out : actualOutput) {
      System.out.println(out);
    }

    for (int i = 0; i < output.length; i++) {
      assertTrue(actualOutput.get(i).startsWith(output[i]));
    }

>>>>>>> 72aaa987
  }

  protected String getCliPath() {
    // This is usually always set by the JVM

    File userDir = new File(System.getProperty("user.dir"));
    if(!userDir.exists()) {
      throw new RuntimeException("user.dir " + userDir.getAbsolutePath() + " doesn't exist.");
    }
    File target = new File(userDir.getParent() + File.separator + "cli",
        "target" + File.separator + "maven"
            + "-archiver"
            + File.separator + "pom"
            + ".properties");
    Properties properties = new Properties();
    try {
      properties.load(new FileReader(target));
    } catch (IOException e) {
      return "target" + File.separator + "iotdb-cli-";
    }
    return new File(userDir.getParent() + File.separator + "cli",
        String.format("target" + File.separator +
                "%s-%s",
            properties.getProperty("artifactId"), properties.getProperty("version"))).getAbsolutePath();
  }

  protected abstract void testOnWindows() throws IOException;

  protected abstract void testOnUnix() throws IOException;
}<|MERGE_RESOLUTION|>--- conflicted
+++ resolved
@@ -54,9 +54,6 @@
       System.out.println(s);
     }
 
-<<<<<<< HEAD
-    assertTrue(actualOutput.get(output.length - 1).startsWith(output[output.length - 1]));
-=======
     System.out.println("actualOutput:");
     for (String out : actualOutput) {
       System.out.println(out);
@@ -65,8 +62,6 @@
     for (int i = 0; i < output.length; i++) {
       assertTrue(actualOutput.get(i).startsWith(output[i]));
     }
-
->>>>>>> 72aaa987
   }
 
   protected String getCliPath() {
