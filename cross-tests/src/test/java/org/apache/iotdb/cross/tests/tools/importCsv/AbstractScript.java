--- conflicted
+++ resolved
@@ -48,11 +48,12 @@
     r.close();
     p.destroy();
 
-<<<<<<< HEAD
+
     System.out.println("Expected output:");
     for (String s : output) {
       System.out.println(s);
-=======
+    }
+
     System.out.println("actualOutput:");
     for (String out : actualOutput) {
       System.out.println(out);
@@ -60,15 +61,8 @@
 
     for (int i = 0; i < output.length; i++) {
       assertTrue(actualOutput.get(i).startsWith(output[i]));
->>>>>>> 3df2da39
     }
 
-    System.out.println("Process output:");
-    for (String s : actualOutput) {
-      System.out.println(s);
-    }
-
-    assertTrue(actualOutput.get(output.length - 1).startsWith(output[output.length - 1]));
   }
 
   protected String getCliPath() {
