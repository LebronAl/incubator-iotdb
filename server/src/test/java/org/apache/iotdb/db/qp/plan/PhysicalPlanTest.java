--- conflicted
+++ resolved
@@ -21,6 +21,7 @@
 
 import java.util.ArrayList;
 import java.util.Arrays;
+import java.util.Collections;
 import java.util.List;
 import org.antlr.v4.runtime.misc.ParseCancellationException;
 import org.apache.iotdb.db.conf.IoTDBDescriptor;
@@ -811,14 +812,13 @@
   }
 
   @Test
-<<<<<<< HEAD
   public void testDelete1() throws QueryProcessException {
     Path path = new Path("root.vehicle.d1", "s1");
-    List<Path> pathList = new ArrayList<>(Arrays.asList(path));
+    List<Path> pathList = new ArrayList<>(Collections.singletonList(path));
     String sqlStr = "delete FROM root.vehicle.d1.s1 WHERE time < 5000";
     PhysicalPlan plan = processor.parseSQLToPhysicalPlan(sqlStr);
     assertEquals(OperatorType.DELETE, plan.getOperatorType());
-    assertEquals(pathList, ((DeletePlan) plan).getPaths());
+    assertEquals(pathList, plan.getPaths());
   }
 
   @Test
@@ -829,7 +829,7 @@
     String sqlStr = "delete FROM root.vehicle.d1.s1,root.vehicle.d1.s2 WHERE time < 5000";
     PhysicalPlan plan = processor.parseSQLToPhysicalPlan(sqlStr);
     assertEquals(OperatorType.DELETE, plan.getOperatorType());
-    assertEquals(pathList, ((DeletePlan) plan).getPaths());
+    assertEquals(pathList, plan.getPaths());
   }
 
   @Test
@@ -840,12 +840,14 @@
     String sqlStr = "delete FROM root.vehicle.d1.s1,root.vehicle.d2.s3 WHERE time < 5000";
     PhysicalPlan plan = processor.parseSQLToPhysicalPlan(sqlStr);
     assertEquals(OperatorType.DELETE, plan.getOperatorType());
-    assertEquals(pathList, ((DeletePlan) plan).getPaths());
-=======
+    assertEquals(pathList, plan.getPaths());
+  }
+
+  @Test
   public void testSpecialCharacters() throws QueryProcessException {
-    String sqlStr1 = "create timeseries root.3e-3.-1.1/2.SNAPPY.RLE with datatype=FLOAT, encoding=RLE, compression=SNAPPY tags(tag1=v1, tag2=v2) attributes(attr1=v1, attr2=v2)";
+    String sqlStr1 = "create timeseries root.3e-3.-1.1/2.SNAPPY.RLE with datatype=FLOAT,  "
+        + "encoding=RLE, compression=SNAPPY tags(tag1=v1, tag2=v2) attributes(attr1=v1, attr2=v2)";
     PhysicalPlan plan1 = processor.parseSQLToPhysicalPlan(sqlStr1);
     Assert.assertEquals(OperatorType.CREATE_TIMESERIES, plan1.getOperatorType());
->>>>>>> 8c7c73f6
   }
 }