/*
 * Licensed to the Apache Software Foundation (ASF) under one
 * or more contributor license agreements.  See the NOTICE file
 * distributed with this work for additional information
 * regarding copyright ownership.  The ASF licenses this file
 * to you under the Apache License, Version 2.0 (the
 * "License"); you may not use this file except in compliance
 * with the License.  You may obtain a copy of the License at
 *
 *     http://www.apache.org/licenses/LICENSE-2.0
 *
 * Unless required by applicable law or agreed to in writing,
 * software distributed under the License is distributed on an
 * "AS IS" BASIS, WITHOUT WARRANTIES OR CONDITIONS OF ANY
 * KIND, either express or implied.  See the License for the
 * specific language governing permissions and limitations
 * under the License.
 *
 */

package org.apache.iotdb.db.engine.storagegroup;

import static org.junit.Assert.assertEquals;
import static org.junit.Assert.assertTrue;

import java.io.File;
import java.io.IOException;
import java.sql.SQLException;
import java.util.ArrayList;
import java.util.Collections;
import java.util.List;
import org.apache.iotdb.db.conf.IoTDBConstant;
import org.apache.iotdb.db.conf.IoTDBDescriptor;
import org.apache.iotdb.db.conf.directories.DirectoryManager;
import org.apache.iotdb.db.engine.flush.TsFileFlushPolicy.DirectFlushPolicy;
import org.apache.iotdb.db.engine.querycontext.QueryDataSource;
import org.apache.iotdb.db.exception.StartupException;
import org.apache.iotdb.db.exception.StorageEngineException;
import org.apache.iotdb.db.exception.metadata.MetadataException;
import org.apache.iotdb.db.exception.query.OutOfTTLException;
import org.apache.iotdb.db.exception.query.QueryProcessException;
import org.apache.iotdb.db.exception.storageGroup.StorageGroupProcessorException;
import org.apache.iotdb.db.metadata.MManager;
import org.apache.iotdb.db.metadata.MNode;
import org.apache.iotdb.db.qp.QueryProcessor;
import org.apache.iotdb.db.qp.executor.QueryProcessExecutor;
import org.apache.iotdb.db.qp.physical.crud.InsertPlan;
import org.apache.iotdb.db.qp.physical.sys.SetTTLPlan;
import org.apache.iotdb.db.qp.physical.sys.ShowTTLPlan;
import org.apache.iotdb.db.query.control.QueryResourceManager;
import org.apache.iotdb.db.query.reader.resourceRelated.SeqResourceIterateReader;
import org.apache.iotdb.db.utils.EnvironmentUtils;
import org.apache.iotdb.tsfile.common.constant.TsFileConstant;
import org.apache.iotdb.tsfile.exception.filter.QueryFilterOptimizationException;
import org.apache.iotdb.tsfile.file.metadata.enums.CompressionType;
import org.apache.iotdb.tsfile.file.metadata.enums.TSDataType;
import org.apache.iotdb.tsfile.file.metadata.enums.TSEncoding;
import org.apache.iotdb.tsfile.read.common.BatchData;
import org.apache.iotdb.tsfile.read.common.Path;
import org.apache.iotdb.tsfile.read.common.RowRecord;
import org.apache.iotdb.tsfile.read.query.dataset.QueryDataSet;
import org.junit.After;
import org.junit.Before;
import org.junit.Test;

public class TTLTest {

  private String sg1 = "root.TTL_SG1";
  private String sg2 = "root.TTL_SG2";
  private long ttl = 12345;
  private StorageGroupProcessor storageGroupProcessor;
  private String s1 = "s1";
  private String g1s1 = sg1 + IoTDBConstant.PATH_SEPARATOR + s1;

  @Before
  public void setUp()
<<<<<<< HEAD
      throws IOException, StartupException, MetadataException, StorageGroupProcessorException {
=======
      throws MetadataException, IOException, StartupException, PathException, StorageGroupProcessorException {
    IoTDBDescriptor.getInstance().getConfig().setPartitionInterval(86400);
>>>>>>> 4a760ac6
    EnvironmentUtils.envSetUp();
    createSchemas();
  }

  @After
  public void tearDown() throws IOException, StorageEngineException {
    storageGroupProcessor.waitForAllCurrentTsFileProcessorsClosed();
    EnvironmentUtils.cleanEnv();
  }

  private void createSchemas()
      throws MetadataException, StorageGroupProcessorException {
    MManager.getInstance().setStorageGroupToMTree(sg1);
    MManager.getInstance().setStorageGroupToMTree(sg2);
    storageGroupProcessor = new StorageGroupProcessor(IoTDBDescriptor.getInstance().getConfig()
        .getSystemDir(), sg1, new DirectFlushPolicy());
    MManager.getInstance().addPathToMTree(g1s1, TSDataType.INT64, TSEncoding.PLAIN,
        CompressionType.UNCOMPRESSED, Collections.emptyMap());
    storageGroupProcessor.addMeasurement("s1", TSDataType.INT64, TSEncoding.PLAIN,
        CompressionType.UNCOMPRESSED, Collections.emptyMap());
  }

  @Test
  public void testSetMetaTTL() throws IOException, MetadataException {
    // exception is expected when setting ttl to a non-exist storage group
    boolean caught = false;
    try {
      MManager.getInstance().setTTL(sg1 + ".notExist", ttl);
    } catch (MetadataException e) {
      caught = true;
    }
    assertTrue(caught);

    // normally set ttl
    MManager.getInstance().setTTL(sg1, ttl);
    MNode mNode = MManager.getInstance().getNodeByPathWithCheck(sg1);
    assertEquals(ttl, mNode.getDataTTL());

    // default ttl
    mNode = MManager.getInstance().getNodeByPathWithCheck(sg2);
    assertEquals(Long.MAX_VALUE, mNode.getDataTTL());
  }

  @Test
  public void testTTLWrite() throws QueryProcessException {
    InsertPlan insertPlan = new InsertPlan();
    insertPlan.setDeviceId(sg1);
    insertPlan.setTime(System.currentTimeMillis());
    insertPlan.setMeasurements(new String[]{"s1"});
    insertPlan.setValues(new String[]{"1"});
    insertPlan.setDataTypes(new TSDataType[]{TSDataType.INT64});

    // ok without ttl
    storageGroupProcessor.insert(insertPlan);

    storageGroupProcessor.setDataTTL(1000);
    // with ttl
    insertPlan.setTime(System.currentTimeMillis() - 1001);
    boolean caught = false;
    try {
      storageGroupProcessor.insert(insertPlan);
    } catch (OutOfTTLException e) {
      caught = true;
    }
    assertTrue(caught);
    insertPlan.setTime(System.currentTimeMillis() - 900);
    storageGroupProcessor.insert(insertPlan);
  }

  private void prepareData() throws QueryProcessException {
    InsertPlan insertPlan = new InsertPlan();
    insertPlan.setDeviceId(sg1);
    insertPlan.setTime(System.currentTimeMillis());
    insertPlan.setMeasurements(new String[]{"s1"});
    insertPlan.setValues(new String[]{"1"});
    insertPlan.setDataTypes(new TSDataType[]{TSDataType.INT64});

    long initTime = System.currentTimeMillis();
    // sequence data
    for (int i = 1000; i < 2000; i++) {
      insertPlan.setTime(initTime - 2000 + i);
      storageGroupProcessor.insert(insertPlan);
      if ((i + 1) % 300 == 0) {
        storageGroupProcessor.putAllWorkingTsFileProcessorIntoClosingList();
      }
    }
    // unsequence data
    for (int i = 0; i < 1000; i++) {
      insertPlan.setTime(initTime - 2000 + i);
      storageGroupProcessor.insert(insertPlan);
      if ((i + 1) % 300 == 0) {
        storageGroupProcessor.putAllWorkingTsFileProcessorIntoClosingList();
      }
    }
  }

  @Test
  public void testTTLRead() throws IOException, QueryProcessException, StorageEngineException {
    prepareData();

    // files before ttl
    QueryDataSource dataSource = storageGroupProcessor
        .query(sg1, s1, EnvironmentUtils.TEST_QUERY_CONTEXT
            , null);
    List<TsFileResource> seqResource = dataSource.getSeqResources();
    List<TsFileResource> unseqResource = dataSource.getUnseqResources();
    assertEquals(4, seqResource.size());
    assertEquals(4, unseqResource.size());

    storageGroupProcessor.setDataTTL(500);

    // files after ttl
    dataSource = storageGroupProcessor.query(sg1, s1, EnvironmentUtils.TEST_QUERY_CONTEXT
        , null);
    seqResource = dataSource.getSeqResources();
    unseqResource = dataSource.getUnseqResources();
    assertTrue(seqResource.size() < 4);
    assertEquals(0, unseqResource.size());
    Path path = new Path(sg1, s1);
    SeqResourceIterateReader reader = new SeqResourceIterateReader(path,
        seqResource, null, EnvironmentUtils.TEST_QUERY_CONTEXT);

    int cnt = 0;
    while (reader.hasNextBatch()) {
      BatchData batchData = reader.nextBatch();
      while (batchData.hasCurrent()) {
        batchData.next();
        cnt++;
      }
    }
    reader.close();
    // we cannot offer the exact number since when exactly ttl will be checked is unknown
    assertTrue(cnt <= 1000);

    storageGroupProcessor.setDataTTL(0);
    dataSource = storageGroupProcessor.query(sg1, s1, EnvironmentUtils.TEST_QUERY_CONTEXT
        , null);
    seqResource = dataSource.getSeqResources();
    unseqResource = dataSource.getUnseqResources();
    assertEquals(0, seqResource.size());
    assertEquals(0, unseqResource.size());

    QueryResourceManager.getInstance().endQuery(EnvironmentUtils.TEST_QUERY_JOB_ID);
  }

  @Test
  public void testTTLRemoval() throws StorageEngineException, QueryProcessException {
    prepareData();

    storageGroupProcessor.waitForAllCurrentTsFileProcessorsClosed();

    // files before ttl
    File seqDir = new File(DirectoryManager.getInstance().getNextFolderForSequenceFile(), sg1);
    File unseqDir = new File(DirectoryManager.getInstance().getNextFolderForUnSequenceFile(), sg1);

    List<File> seqFiles = new ArrayList<>();
    for(File directory : seqDir.listFiles()){
      if(directory.isDirectory()){
        for(File file : directory.listFiles()){
          if(file.getPath().endsWith(TsFileConstant.TSFILE_SUFFIX)){
            seqFiles.add(file);
          }
        }
      }
    }

    List<File> unseqFiles = new ArrayList<>();
    for(File directory : unseqDir.listFiles()){
      if(directory.isDirectory()){
        for(File file : directory.listFiles()){
          if(file.getPath().endsWith(TsFileConstant.TSFILE_SUFFIX)){
            unseqFiles.add(file);
          }
        }
      }
    }

    assertEquals(4, seqFiles.size());
    assertEquals(4, unseqFiles.size());

    storageGroupProcessor.setDataTTL(500);
    storageGroupProcessor.checkFilesTTL();

    // files after ttl
    seqFiles = new ArrayList<>();
    for(File directory : seqDir.listFiles()){
      if(directory.isDirectory()){
        for(File file : directory.listFiles()){
          if(file.getPath().endsWith(TsFileConstant.TSFILE_SUFFIX)){
            seqFiles.add(file);
          }
        }
      }
    }

    unseqFiles = new ArrayList<>();
    for(File directory : unseqDir.listFiles()){
      if(directory.isDirectory()){
        for(File file : directory.listFiles()){
          if(file.getPath().endsWith(TsFileConstant.TSFILE_SUFFIX)){
            unseqFiles.add(file);
          }
        }
      }
    }

    assertTrue(seqFiles.size() <= 2);
    assertEquals(0, unseqFiles.size());
  }

  @Test
  public void testParseSetTTL()
      throws QueryProcessException {
    QueryProcessor queryProcessor = new QueryProcessor(new QueryProcessExecutor());
    SetTTLPlan plan = (SetTTLPlan) queryProcessor
        .parseSQLToPhysicalPlan("SET TTL TO " + sg1 + " 10000");
    assertEquals(sg1, plan.getStorageGroup());
    assertEquals(10000, plan.getDataTTL());

    plan = (SetTTLPlan) queryProcessor.parseSQLToPhysicalPlan("UNSET TTL TO " + sg2);
    assertEquals(sg2, plan.getStorageGroup());
    assertEquals(Long.MAX_VALUE, plan.getDataTTL());
  }

  @Test
  public void testParseShowTTL()
      throws QueryProcessException {
    QueryProcessor queryProcessor = new QueryProcessor(new QueryProcessExecutor());
    ShowTTLPlan plan = (ShowTTLPlan) queryProcessor.parseSQLToPhysicalPlan("SHOW ALL TTL");
    assertTrue(plan.getStorageGroups().isEmpty());

    List<String> sgs = new ArrayList<>();
    sgs.add("root.sg1");
    sgs.add("root.sg2");
    sgs.add("root.sg3");
    plan = (ShowTTLPlan) queryProcessor
        .parseSQLToPhysicalPlan("SHOW TTL ON root.sg1,root.sg2,root.sg3");
    assertEquals(sgs, plan.getStorageGroups());
  }

  @Test
  public void testShowTTL()
      throws IOException, QueryProcessException, QueryFilterOptimizationException, StorageEngineException, MetadataException, SQLException {
    MManager.getInstance().setTTL(sg1, ttl);

    ShowTTLPlan plan = new ShowTTLPlan(Collections.emptyList());
    QueryProcessExecutor executor = new QueryProcessExecutor();
    QueryDataSet queryDataSet = executor.processQuery(plan, EnvironmentUtils.TEST_QUERY_CONTEXT);
    RowRecord rowRecord = queryDataSet.next();
    assertEquals(sg1, rowRecord.getFields().get(0).getStringValue());
    assertEquals(ttl, rowRecord.getFields().get(1).getLongV());

    rowRecord = queryDataSet.next();
    assertEquals(sg2, rowRecord.getFields().get(0).getStringValue());
    assertEquals("null", rowRecord.getFields().get(1).getStringValue());
  }

  @Test
  public void testTTLCleanFile() throws QueryProcessException {
    prepareData();
    storageGroupProcessor.waitForAllCurrentTsFileProcessorsClosed();

    assertEquals(4, storageGroupProcessor.getSequenceFileTreeSet().size());
    assertEquals(4, storageGroupProcessor.getUnSequenceFileList().size());

    storageGroupProcessor.setDataTTL(0);
    assertEquals(0, storageGroupProcessor.getSequenceFileTreeSet().size());
    assertEquals(0, storageGroupProcessor.getUnSequenceFileList().size());
  }
}<|MERGE_RESOLUTION|>--- conflicted
+++ resolved
@@ -74,12 +74,8 @@
 
   @Before
   public void setUp()
-<<<<<<< HEAD
-      throws IOException, StartupException, MetadataException, StorageGroupProcessorException {
-=======
-      throws MetadataException, IOException, StartupException, PathException, StorageGroupProcessorException {
+      throws MetadataException, IOException, StartupException, StorageGroupProcessorException {
     IoTDBDescriptor.getInstance().getConfig().setPartitionInterval(86400);
->>>>>>> 4a760ac6
     EnvironmentUtils.envSetUp();
     createSchemas();
   }
