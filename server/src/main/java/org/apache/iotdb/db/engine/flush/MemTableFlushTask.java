--- conflicted
+++ resolved
@@ -47,6 +47,7 @@
 import org.apache.iotdb.tsfile.read.TimeValuePair;
 import org.apache.iotdb.tsfile.read.TsFileSequenceReader;
 import org.apache.iotdb.tsfile.read.common.Chunk;
+import org.apache.iotdb.tsfile.read.common.Path;
 import org.apache.iotdb.tsfile.read.reader.BatchDataIterator;
 import org.apache.iotdb.tsfile.read.reader.IChunkReader;
 import org.apache.iotdb.tsfile.read.reader.IPointReader;
@@ -110,29 +111,13 @@
     if (isVm) {
       currWriter = vmWriters.get(vmWriters.size() - 1);
     } else {
-<<<<<<< HEAD
-      if (!isFull) {
-=======
       if (IoTDBDescriptor.getInstance().getConfig().isEnableVm()) {
->>>>>>> 6510a20c
         File file = createNewTmpFile();
         currWriter = new RestorableTsFileIOWriter(file);
         vmWriters.add(currWriter);
       } else {
         currWriter = writer;
       }
-<<<<<<< HEAD
-    }
-    RestorableTsFileIOWriter mergeWriter = null;
-    if (IoTDBDescriptor.getInstance().getConfig().isEnableVm() && !isVm) {
-      mergeWriter = writer;
-    }
-    if (isFull) {
-      File tmpFile = createNewTmpFile();
-      tmpWriter = new RestorableTsFileIOWriter(tmpFile);
-      mergeWriter = tmpWriter;
-=======
->>>>>>> 6510a20c
     }
     for (String deviceId : memTable.getMemTableMap().keySet()) {
       encodingTaskQueue.add(new StartFlushGroupIOTask(deviceId));
@@ -150,10 +135,7 @@
       }
       encodingTaskQueue.add(new EndChunkGroupIoTask());
     }
-<<<<<<< HEAD
-=======
     RestorableTsFileIOWriter mergeWriter = null;
-
     if (IoTDBDescriptor.getInstance().getConfig().isEnableVm() && !isVm) {
       // merge all vm files into the formal TsFile
       mergeWriter = writer;
@@ -163,7 +145,6 @@
       tmpWriter = new RestorableTsFileIOWriter(tmpFile);
       mergeWriter = tmpWriter;
     }
->>>>>>> 6510a20c
     if (mergeWriter != null) {
       encodingTaskQueue.add(new MergeVmIoTask(mergeWriter));
     }
@@ -333,10 +314,30 @@
             currWriter.startChunkGroup(((StartFlushGroupIOTask) ioMessage).deviceId);
           } else if (ioMessage instanceof MergeVmIoTask) {
             RestorableTsFileIOWriter mergeWriter = ((MergeVmIoTask) ioMessage).mergeWriter;
+            Map<String, Map<String, MeasurementSchema>> deviceMeasurementMap = new HashMap<>();
+            for (RestorableTsFileIOWriter vmWriter : vmWriters) {
+              Map<Path, MeasurementSchema> pathMeasurementSchemaMap = vmWriter.getKnownSchema();
+              for (Path path : pathMeasurementSchemaMap.keySet()) {
+                Map<String, MeasurementSchema> measurementSchemaMap;
+                MeasurementSchema measurementSchema = pathMeasurementSchemaMap.get(path);
+                if (deviceMeasurementMap.containsKey(path.getDevice())) {
+                  measurementSchemaMap = deviceMeasurementMap
+                      .get(path.getDevice());
+                  measurementSchemaMap.putIfAbsent(path.getMeasurement(), measurementSchema);
+                } else {
+                  measurementSchemaMap = new HashMap<>();
+                  measurementSchemaMap
+                      .put(path.getMeasurement(), measurementSchema);
+                }
+                deviceMeasurementMap.put(path.getDevice(), measurementSchemaMap);
+              }
+            }
             if (mergeWriter.getFile().getParent().contains(UNSEQUENCE_FLODER_NAME)) {
-              for (String deviceId : memTable.getMemTableMap().keySet()) {
+              for (String deviceId : deviceMeasurementMap.keySet()) {
                 mergeWriter.startChunkGroup(deviceId);
-                for (String measurementId : memTable.getMemTableMap().get(deviceId).keySet()) {
+                for (String measurementId : deviceMeasurementMap.get(deviceId).keySet()) {
+                  MeasurementSchema measurementSchema = deviceMeasurementMap.get(deviceId)
+                      .get(measurementId);
                   List<TimeValuePair> timeValuePairs = new ArrayList<>();
                   for (RestorableTsFileIOWriter vmWriter : vmWriters) {
                     TsFileSequenceReader reader = tsFileSequenceReaderMap
@@ -355,8 +356,9 @@
                     if (reader == null) {
                       continue;
                     }
-                    List<ChunkMetadata> chunkMetadataList = vmWriter.getMetadatasForQuery()
-                        .get(deviceId).get(measurementId);
+                    List<ChunkMetadata> chunkMetadataList = vmWriter
+                        .getVisibleMetadataList(deviceId, measurementId,
+                            measurementSchema.getType());
                     for (ChunkMetadata chunkMetadata : chunkMetadataList) {
                       IChunkReader chunkReader = new ChunkReaderByTimestamp(
                           reader.readMemChunk(chunkMetadata));
@@ -383,13 +385,11 @@
               for (String deviceId : memTable.getMemTableMap().keySet()) {
                 mergeWriter.startChunkGroup(deviceId);
                 for (String measurementId : memTable.getMemTableMap().get(deviceId).keySet()) {
+                  MeasurementSchema measurementSchema = deviceMeasurementMap.get(deviceId)
+                      .get(measurementId);
                   ChunkMetadata newChunkMetadata = null;
                   Chunk newChunk = null;
                   for (RestorableTsFileIOWriter vmWriter : vmWriters) {
-<<<<<<< HEAD
-                    TsFileSequenceReader reader = new TsFileSequenceReader(
-                        vmWriter.getFile().getAbsolutePath());
-=======
                     TsFileSequenceReader reader = tsFileSequenceReaderMap
                         .computeIfAbsent(vmWriter.getFile().getAbsolutePath(),
                             path -> {
@@ -406,7 +406,6 @@
                     if (reader == null) {
                       continue;
                     }
->>>>>>> 6510a20c
                     List<ChunkMetadata> chunkMetadataList = vmWriter.getMetadatasForQuery()
                         .get(deviceId).get(measurementId);
                     if (chunkMetadataList == null) {
