/*
 * Licensed to the Apache Software Foundation (ASF) under one
 * or more contributor license agreements.  See the NOTICE file
 * distributed with this work for additional information
 * regarding copyright ownership.  The ASF licenses this file
 * to you under the Apache License, Version 2.0 (the
 * "License"); you may not use this file except in compliance
 * with the License.  You may obtain a copy of the License at
 *
 * http://www.apache.org/licenses/LICENSE-2.0
 *
 * Unless required by applicable law or agreed to in writing,
 * software distributed under the License is distributed on an
 * "AS IS" BASIS, WITHOUT WARRANTIES OR CONDITIONS OF ANY
 * KIND, either express or implied.  See the License for the
 * specific language governing permissions and limitations
 * under the License.
 */
package org.apache.iotdb.db.qp.physical.crud;

import java.io.DataOutputStream;
import java.io.IOException;
import java.nio.ByteBuffer;
import java.util.ArrayList;
import java.util.Arrays;
import java.util.List;
import java.util.Objects;
import org.apache.iotdb.db.exception.metadata.IllegalPathException;
import org.apache.iotdb.db.exception.query.QueryProcessException;
import org.apache.iotdb.db.metadata.PartialPath;
import org.apache.iotdb.db.qp.logical.Operator.OperatorType;
import org.apache.iotdb.db.utils.QueryDataSetUtils;
import org.apache.iotdb.tsfile.exception.write.UnSupportedDataTypeException;
import org.apache.iotdb.tsfile.file.metadata.enums.TSDataType;
import org.apache.iotdb.tsfile.read.TimeValuePair;
import org.apache.iotdb.tsfile.utils.Binary;
import org.apache.iotdb.tsfile.utils.BytesUtils;
import org.apache.iotdb.tsfile.utils.TsPrimitiveType;
import org.apache.iotdb.tsfile.utils.TsPrimitiveType.TsBinary;
import org.apache.iotdb.tsfile.utils.TsPrimitiveType.TsBoolean;
import org.apache.iotdb.tsfile.utils.TsPrimitiveType.TsDouble;
import org.apache.iotdb.tsfile.utils.TsPrimitiveType.TsFloat;
import org.apache.iotdb.tsfile.utils.TsPrimitiveType.TsInt;
import org.apache.iotdb.tsfile.utils.TsPrimitiveType.TsLong;

@SuppressWarnings("java:S1135") // ignore todos
public class InsertTabletPlan extends InsertPlan {

  private static final String DATATYPE_UNSUPPORTED = "Data type %s is not supported.";

  private long[] times; // times should be sorted. It is done in the session API.
  private ByteBuffer timeBuffer;

  private Object[] columns;
  private ByteBuffer valueBuffer;
  private int rowCount = 0;
  // indicate whether this plan has been set 'start' or 'end' in order to support plan transmission without data loss in cluster version
  boolean isExecuting = false;
  // cached values
  private Long maxTime = Long.MIN_VALUE;
  private Long minTime = Long.MAX_VALUE;
  private List<PartialPath> paths;
  private int start;
  private int end;
  // when this plan is sub-plan split from another InsertTabletPlan, this indicates the original positions of values in
  // this plan. For example, if the plan contains 5 timestamps, and range = [1,4,10,12], then it means that the first 3
  // timestamps in this plan are from range[1,4) of the parent plan, and the last 2 timestamps are from range[10,12)
  // of the parent plan.
  // this is usually used to back-propagate exceptions to the parent plan without losing their proper positions.
  private List<Integer> range;

  private List<Object> failedColumns;


  public InsertTabletPlan() {
    super(OperatorType.BATCHINSERT);
  }

  public InsertTabletPlan(PartialPath deviceId, List<String> measurements) {
    super(OperatorType.BATCHINSERT);
    this.deviceId = deviceId;
    this.measurements = measurements.toArray(new String[0]);
    this.canBeSplit = true;
  }

  public InsertTabletPlan(PartialPath deviceId, String[] measurements) {
    super(OperatorType.BATCHINSERT);
    this.deviceId = deviceId;
    this.measurements = measurements;
    this.canBeSplit = true;
  }

  public InsertTabletPlan(PartialPath deviceId, String[] measurements, List<Integer> dataTypes) {
    super(OperatorType.BATCHINSERT);
    this.deviceId = deviceId;
    this.measurements = measurements;
    setDataTypes(dataTypes);
    this.canBeSplit = true;
  }

  public int getStart() {
    return start;
  }

  public void setStart(int start) {
    this.isExecuting = true;
    this.start = start;
  }

  public int getEnd() {
    return end;
  }

  public void setEnd(int end) {
    this.isExecuting = true;
    this.end = end;
  }

  public List<Integer> getRange() {
    return range;
  }

  public void setRange(List<Integer> range) {
    this.range = range;
  }

  @Override
  public List<PartialPath> getPaths() {
    if (paths != null) {
      return paths;
    }
    List<PartialPath> ret = new ArrayList<>();
    for (String m : measurements) {
      PartialPath fullPath = deviceId.concatNode(m);
      ret.add(fullPath);
    }
    paths = ret;
    return ret;
  }

  @Override
  public void serialize(DataOutputStream stream) throws IOException {
    int type = PhysicalPlanType.BATCHINSERT.ordinal();
    stream.writeByte((byte) type);

    putString(stream, deviceId.getFullPath());
    writeMeasurements(stream);
    writeDataTypes(stream);
    writeTimes(stream);
    writeValues(stream);
  }

  private void writeMeasurements(DataOutputStream stream) throws IOException {
    stream.writeInt(
        measurements.length - (failedMeasurements == null ? 0 : failedMeasurements.size()));
    for (String m : measurements) {
      if (m == null) {
        continue;
      }
      putString(stream, m);
    }
  }

  private void writeDataTypes(DataOutputStream stream) throws IOException {
    for (int i = 0; i < dataTypes.length; i++) {
      if (measurements[i] == null) {
        continue;
      }
      TSDataType dataType = dataTypes[i];
      stream.writeShort(dataType.serialize());
    }
  }

  private void writeTimes(DataOutputStream stream) throws IOException {
    if (isExecuting) {
      stream.writeInt(end - start);
    } else {
      stream.writeInt(rowCount);
    }

    if (timeBuffer == null) {
      if (isExecuting) {
        for (int i = start; i < end; i++) {
          stream.writeLong(times[i]);
        }
      } else {
        for (long time : times) {
          stream.writeLong(time);
        }
      }
    } else {
      stream.write(timeBuffer.array());
      timeBuffer = null;
    }
  }

  private void writeValues(DataOutputStream stream) throws IOException {
    if (valueBuffer == null) {
      serializeValues(stream);
    } else {
      stream.write(valueBuffer.array());
      valueBuffer = null;
    }

    stream.writeLong(index);
  }

  @Override
  public void serialize(ByteBuffer buffer) {
    int type = PhysicalPlanType.BATCHINSERT.ordinal();
    buffer.put((byte) type);

    putString(buffer, deviceId.getFullPath());
    writeMeasurements(buffer);
    writeDataTypes(buffer);
    writeTimes(buffer);
    writeValues(buffer);
  }

  private void writeMeasurements(ByteBuffer buffer) {
    buffer
        .putInt(measurements.length - (failedMeasurements == null ? 0 : failedMeasurements.size()));
    for (String m : measurements) {
      if (m != null) {
        putString(buffer, m);
      }
    }
  }

  private void writeDataTypes(ByteBuffer buffer) {
    for (int i = 0, dataTypesLength = dataTypes.length; i < dataTypesLength; i++) {
      TSDataType dataType = dataTypes[i];
      if (measurements[i] != null) {
        dataType.serializeTo(buffer);
      }
    }
  }

  private void writeTimes(ByteBuffer buffer) {
    if (isExecuting) {
      buffer.putInt(end - start);
    } else {
      buffer.putInt(rowCount);
    }

    if (timeBuffer == null) {
      if (isExecuting) {
        for (int i = start; i < end; i++) {
          buffer.putLong(times[i]);
        }
      } else {
        for (long time : times) {
          buffer.putLong(time);
        }
      }
    } else {
      buffer.put(timeBuffer.array());
      timeBuffer = null;
    }
  }

  private void writeValues(ByteBuffer buffer) {
    if (valueBuffer == null) {
      serializeValues(buffer);
    } else {
      buffer.put(valueBuffer.array());
      valueBuffer = null;
    }

    buffer.putLong(index);
  }

  private void serializeValues(DataOutputStream outputStream) throws IOException {
    for (int i = 0; i < measurements.length; i++) {
      if (measurements[i] == null) {
        continue;
      }
      serializeColumn(dataTypes[i], columns[i], outputStream, start, end);
    }
  }

  private void serializeValues(ByteBuffer buffer) {
    for (int i = 0; i < measurements.length; i++) {
      if (measurements[i] == null) {
        continue;
      }
      serializeColumn(dataTypes[i], columns[i], buffer, start, end);
    }
  }

  private void serializeColumn(TSDataType dataType, Object column, ByteBuffer buffer,
      int start, int end) {
    int curStart = isExecuting ? start : 0;
    int curEnd = isExecuting ? end : rowCount;
    switch (dataType) {
      case INT32:
        int[] intValues = (int[]) column;
        for (int j = curStart; j < curEnd; j++) {
          buffer.putInt(intValues[j]);
        }
        break;
      case INT64:
        long[] longValues = (long[]) column;
        for (int j = curStart; j < curEnd; j++) {
          buffer.putLong(longValues[j]);
        }
        break;
      case FLOAT:
        float[] floatValues = (float[]) column;
        for (int j = curStart; j < curEnd; j++) {
          buffer.putFloat(floatValues[j]);
        }
        break;
      case DOUBLE:
        double[] doubleValues = (double[]) column;
        for (int j = curStart; j < curEnd; j++) {
          buffer.putDouble(doubleValues[j]);
        }
        break;
      case BOOLEAN:
        boolean[] boolValues = (boolean[]) column;
        for (int j = curStart; j < curEnd; j++) {
          buffer.put(BytesUtils.boolToByte(boolValues[j]));
        }
        break;
      case TEXT:
        Binary[] binaryValues = (Binary[]) column;
        for (int j = curStart; j < curEnd; j++) {
          buffer.putInt(binaryValues[j].getLength());
          buffer.put(binaryValues[j].getValues());
        }
        break;
      default:
        throw new UnSupportedDataTypeException(
            String.format(DATATYPE_UNSUPPORTED, dataType));
    }
  }

  private void serializeColumn(TSDataType dataType, Object column, DataOutputStream outputStream,
      int start, int end) throws IOException {
    int curStart = isExecuting ? start : 0;
    int curEnd = isExecuting ? end : rowCount;
    switch (dataType) {
      case INT32:
        int[] intValues = (int[]) column;
        for (int j = curStart; j < curEnd; j++) {
          outputStream.writeInt(intValues[j]);
        }
        break;
      case INT64:
        long[] longValues = (long[]) column;
        for (int j = curStart; j < curEnd; j++) {
          outputStream.writeLong(longValues[j]);
        }
        break;
      case FLOAT:
        float[] floatValues = (float[]) column;
        for (int j = curStart; j < curEnd; j++) {
          outputStream.writeFloat(floatValues[j]);
        }
        break;
      case DOUBLE:
        double[] doubleValues = (double[]) column;
        for (int j = curStart; j < curEnd; j++) {
          outputStream.writeDouble(doubleValues[j]);
        }
        break;
      case BOOLEAN:
        boolean[] boolValues = (boolean[]) column;
        for (int j = curStart; j < curEnd; j++) {
          outputStream.writeByte(BytesUtils.boolToByte(boolValues[j]));
        }
        break;
      case TEXT:
        Binary[] binaryValues = (Binary[]) column;
        for (int j = curStart; j < curEnd; j++) {
          outputStream.writeInt(binaryValues[j].getLength());
          outputStream.write(binaryValues[j].getValues());
        }
        break;
      default:
        throw new UnSupportedDataTypeException(
            String.format(DATATYPE_UNSUPPORTED, dataType));
    }
  }

  public void setTimeBuffer(ByteBuffer timeBuffer) {
    this.timeBuffer = timeBuffer;
    this.timeBuffer.position(0);
  }

  public void setValueBuffer(ByteBuffer valueBuffer) {
    this.valueBuffer = valueBuffer;
    this.timeBuffer.position(0);
  }

  @Override
  public void deserialize(ByteBuffer buffer) throws IllegalPathException {
    this.deviceId = new PartialPath(readString(buffer));

    int measurementSize = buffer.getInt();
    this.measurements = new String[measurementSize];
    for (int i = 0; i < measurementSize; i++) {
      measurements[i] = readString(buffer);
    }

    this.dataTypes = new TSDataType[measurementSize];
    for (int i = 0; i < measurementSize; i++) {
      dataTypes[i] = TSDataType.deserialize(buffer.getShort());
    }

    int rows = buffer.getInt();
    rowCount = rows;
    this.times = new long[rows];
    times = QueryDataSetUtils.readTimesFromBuffer(buffer, rows);
    updateTimesCache();

    columns = QueryDataSetUtils.readValuesFromBuffer(buffer, dataTypes, measurementSize, rows);
    this.index = buffer.getLong();
  }

  public void setDataTypes(List<Integer> dataTypes) {
    this.dataTypes = new TSDataType[dataTypes.size()];
    for (int i = 0; i < dataTypes.size(); i++) {
      this.dataTypes[i] = TSDataType.values()[dataTypes.get(i)];
    }
  }

  public Object[] getColumns() {
    return columns;
  }

  public void setColumns(Object[] columns) {
    this.columns = columns;
  }

  public void setColumn(int index, Object column) {
    columns[index] = column;
  }

  @Override
  public long getMinTime() {
    return minTime;
  }

  public long getMaxTime() {
    return maxTime;
  }

  public TimeValuePair composeLastTimeValuePair(int measurementIndex) {
    if (measurementIndex >= columns.length) {
      return null;
    }
    TsPrimitiveType value;
    switch (dataTypes[measurementIndex]) {
      case INT32:
        int[] intValues = (int[]) columns[measurementIndex];
        value = new TsInt(intValues[rowCount - 1]);
        break;
      case INT64:
        long[] longValues = (long[]) columns[measurementIndex];
        value = new TsLong(longValues[rowCount - 1]);
        break;
      case FLOAT:
        float[] floatValues = (float[]) columns[measurementIndex];
        value = new TsFloat(floatValues[rowCount - 1]);
        break;
      case DOUBLE:
        double[] doubleValues = (double[]) columns[measurementIndex];
        value = new TsDouble(doubleValues[rowCount - 1]);
        break;
      case BOOLEAN:
        boolean[] boolValues = (boolean[]) columns[measurementIndex];
        value = new TsBoolean(boolValues[rowCount - 1]);
        break;
      case TEXT:
        Binary[] binaryValues = (Binary[]) columns[measurementIndex];
        value = new TsBinary(binaryValues[rowCount - 1]);
        break;
      default:
        throw new UnSupportedDataTypeException(
            String.format(DATATYPE_UNSUPPORTED, dataTypes[measurementIndex]));
    }
    return new TimeValuePair(times[rowCount - 1], value);
  }

  public long[] getTimes() {
    return times;
  }

  public void setTimes(long[] times) {
    this.times = times;
    updateTimesCache();
  }

  private void updateTimesCache() {
    for (Long time : times) {
      if (time > maxTime) {
        maxTime = time;
      }
      if (time < minTime) {
        minTime = time;
      }
    }
  }

  public int getRowCount() {
    return rowCount;
  }

  public void setRowCount(int size) {
    this.rowCount = size;
  }

  @Override
  public String toString() {
    return "InsertTabletPlan {" +
        "deviceId:" + deviceId +
        ", timesRange[" + times[0] + "," + times[times.length - 1] + "]" +
        '}';
  }

  @Override
  public void markFailedMeasurementInsertion(int index, Exception e) {
    if (measurements[index] == null) {
      return;
    }
    super.markFailedMeasurementInsertion(index, e);
    if (failedColumns == null) {
      failedColumns = new ArrayList<>();
    }
    failedColumns.add(columns[index]);
    columns[index] = null;
  }


  @Override
  public InsertPlan getPlanFromFailed() {
    if (super.getPlanFromFailed() == null) {
      return null;
    }
    // TODO anything else?
    columns = failedColumns.toArray(new Object[0]);
    failedColumns = null;
    return this;
  }

  @Override
  public boolean equals(Object o) {
    if (this == o) {
      return true;
    }
    if (o == null || getClass() != o.getClass()) {
      return false;
    }
    InsertTabletPlan that = (InsertTabletPlan) o;

    return rowCount == that.rowCount &&
        Arrays.equals(times, that.times) &&
        Objects.equals(timeBuffer, that.timeBuffer) &&
        Objects.equals(valueBuffer, that.valueBuffer) &&
        Objects.equals(maxTime, that.maxTime) &&
        Objects.equals(minTime, that.minTime) &&
        Objects.equals(paths, that.paths) &&
        Objects.equals(range, that.range);
  }

  @Override
  public int hashCode() {
    int result = Objects
        .hash(timeBuffer, valueBuffer, rowCount, maxTime, minTime, paths,
            range);
    result = 31 * result + Arrays.hashCode(times);
    return result;
  }

  @Override
<<<<<<< HEAD
  public void recoverFromFailure() {
    if (failedMeasurements == null) {
      return;
    }

    for (int i = 0; i < failedMeasurements.size(); i++) {
      int index = failedIndices.get(i);
      columns[index] = failedColumns.get(i);
    }
    super.recoverFromFailure();

    failedColumns = null;
  }

  @Override
=======
>>>>>>> 766af3bb
  public void checkIntegrity() throws QueryProcessException {
    super.checkIntegrity();
    if (columns == null) {
      throw new QueryProcessException("Values are null");
    }
    if (measurements.length != columns.length) {
      throw new QueryProcessException(String.format("Measurements length [%d] does not match "
          + "columns length [%d]", measurements.length, columns.length));
    }
    for (Object value : columns) {
      if (value == null) {
        throw new QueryProcessException("Columns contain null: " + Arrays.toString(columns));
      }
    }
  }
}<|MERGE_RESOLUTION|>--- conflicted
+++ resolved
@@ -533,7 +533,6 @@
     columns[index] = null;
   }
 
-
   @Override
   public InsertPlan getPlanFromFailed() {
     if (super.getPlanFromFailed() == null) {
@@ -575,7 +574,6 @@
   }
 
   @Override
-<<<<<<< HEAD
   public void recoverFromFailure() {
     if (failedMeasurements == null) {
       return;
@@ -591,8 +589,6 @@
   }
 
   @Override
-=======
->>>>>>> 766af3bb
   public void checkIntegrity() throws QueryProcessException {
     super.checkIntegrity();
     if (columns == null) {
