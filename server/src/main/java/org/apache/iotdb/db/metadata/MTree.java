/*
 * Licensed to the Apache Software Foundation (ASF) under one
 * or more contributor license agreements.  See the NOTICE file
 * distributed with this work for additional information
 * regarding copyright ownership.  The ASF licenses this file
 * to you under the Apache License, Version 2.0 (the
 * "License"); you may not use this file except in compliance
 * with the License.  You may obtain a copy of the License at
 *
 *     http://www.apache.org/licenses/LICENSE-2.0
 *
 * Unless required by applicable law or agreed to in writing,
 * software distributed under the License is distributed on an
 * "AS IS" BASIS, WITHOUT WARRANTIES OR CONDITIONS OF ANY
 * KIND, either express or implied.  See the License for the
 * specific language governing permissions and limitations
 * under the License.
 */
package org.apache.iotdb.db.metadata;

import static java.util.stream.Collectors.toList;
import static org.apache.iotdb.db.conf.IoTDBConstant.PATH_SEPARATOR;
import static org.apache.iotdb.db.conf.IoTDBConstant.PATH_WILDCARD;
import static org.apache.iotdb.db.query.executor.LastQueryExecutor.calculateLastPairForOneSeriesLocally;

import com.google.gson.Gson;
import com.google.gson.GsonBuilder;
import com.google.gson.JsonElement;
import com.google.gson.JsonObject;
import java.io.BufferedReader;
import java.io.BufferedWriter;
import java.io.File;
import java.io.FileReader;
import java.io.FileWriter;
import java.io.IOException;
import java.io.Serializable;
import java.util.ArrayDeque;
import java.util.ArrayList;
import java.util.Arrays;
import java.util.Collections;
import java.util.Comparator;
import java.util.Deque;
import java.util.HashMap;
import java.util.HashSet;
import java.util.LinkedList;
import java.util.List;
import java.util.Map;
import java.util.Map.Entry;
import java.util.Queue;
import java.util.Set;
import java.util.TreeSet;
import java.util.concurrent.ConcurrentHashMap;
import java.util.regex.Pattern;
import java.util.stream.Stream;
import org.apache.iotdb.db.conf.IoTDBConfig;
import org.apache.iotdb.db.conf.IoTDBConstant;
import org.apache.iotdb.db.conf.IoTDBDescriptor;
import org.apache.iotdb.db.engine.fileSystem.SystemFileFactory;
import org.apache.iotdb.db.exception.metadata.AliasAlreadyExistException;
import org.apache.iotdb.db.exception.metadata.IllegalPathException;
import org.apache.iotdb.db.exception.metadata.MetadataException;
import org.apache.iotdb.db.exception.metadata.PathAlreadyExistException;
import org.apache.iotdb.db.exception.metadata.PathNotExistException;
import org.apache.iotdb.db.exception.metadata.StorageGroupAlreadySetException;
import org.apache.iotdb.db.exception.metadata.StorageGroupNotSetException;
import org.apache.iotdb.db.metadata.MManager.StorageGroupFilter;
import org.apache.iotdb.db.metadata.mnode.MNode;
import org.apache.iotdb.db.metadata.mnode.MeasurementMNode;
import org.apache.iotdb.db.metadata.mnode.StorageGroupMNode;
import org.apache.iotdb.db.qp.physical.sys.ShowTimeSeriesPlan;
import org.apache.iotdb.db.query.context.QueryContext;
import org.apache.iotdb.db.utils.TestOnly;
import org.apache.iotdb.tsfile.file.metadata.enums.CompressionType;
import org.apache.iotdb.tsfile.file.metadata.enums.TSDataType;
import org.apache.iotdb.tsfile.file.metadata.enums.TSEncoding;
import org.apache.iotdb.tsfile.read.TimeValuePair;
import org.apache.iotdb.tsfile.utils.Pair;
import org.apache.iotdb.tsfile.write.schema.MeasurementSchema;
import org.slf4j.Logger;
import org.slf4j.LoggerFactory;

/**
 * The hierarchical struct of the Metadata Tree is implemented in this class.
 */
public class MTree implements Serializable {

  public static final Gson GSON = new GsonBuilder().setPrettyPrinting().create();
  private static final long serialVersionUID = -4200394435237291964L;
  private static final Logger logger = LoggerFactory.getLogger(MTree.class);
  private static final String NO_CHILDNODE_MSG = " does not have the child node ";
  private static transient ThreadLocal<Integer> limit = new ThreadLocal<>();
  private static transient ThreadLocal<Integer> offset = new ThreadLocal<>();
  private static transient ThreadLocal<Integer> count = new ThreadLocal<>();
  private static transient ThreadLocal<Integer> curOffset = new ThreadLocal<>();
  private MNode root;

  MTree() {
    this.root = new MNode(null, IoTDBConstant.PATH_ROOT);
  }

  private MTree(MNode root) {
    this.root = root;
  }

  static long getLastTimeStamp(MeasurementMNode node, QueryContext queryContext) {
    TimeValuePair last = node.getCachedLast();
    if (last != null) {
      return node.getCachedLast().getTimestamp();
    } else {
      try {
        last = calculateLastPairForOneSeriesLocally(node.getPartialPath(),
            node.getSchema().getType(), queryContext, Collections.emptySet());
        return last.getTimestamp();
      } catch (Exception e) {
        logger.error("Something wrong happened while trying to get last time value pair of {}",
            node.getFullPath(), e);
        return Long.MIN_VALUE;
      }
    }
  }

  @SuppressWarnings("squid:S3776") // Suppress high Cognitive Complexity warning
  public static MTree deserializeFrom(File mtreeSnapshot) {
    try (BufferedReader br = new BufferedReader(new FileReader(mtreeSnapshot))) {
      String s;
      Deque<MNode> nodeStack = new ArrayDeque<>();
      MNode node = null;

      while ((s = br.readLine()) != null) {
        String[] nodeInfo = s.split(",");
        short nodeType = Short.parseShort(nodeInfo[0]);
        if (nodeType == MetadataConstant.STORAGE_GROUP_MNODE_TYPE) {
          node = StorageGroupMNode.deserializeFrom(nodeInfo);
        } else if (nodeType == MetadataConstant.MEASUREMENT_MNODE_TYPE) {
          node = MeasurementMNode.deserializeFrom(nodeInfo);
        } else {
          node = new MNode(null, nodeInfo[1]);
        }

        int childrenSize = Integer.parseInt(nodeInfo[nodeInfo.length - 1]);
        if (childrenSize == 0) {
          nodeStack.push(node);
        } else {
          ConcurrentHashMap<String, MNode> childrenMap = new ConcurrentHashMap<>();
          for (int i = 0; i < childrenSize; i++) {
            MNode child = nodeStack.removeFirst();
            child.setParent(node);
            childrenMap.put(child.getName(), child);
            if (child instanceof MeasurementMNode) {
              String alias = ((MeasurementMNode) child).getAlias();
              if (alias != null) {
                node.addAlias(alias, child);
              }
            }
          }
          node.setChildren(childrenMap);
          nodeStack.push(node);
        }
      }
      return new MTree(node);
    } catch (IOException e) {
      logger.warn("Failed to deserialize from {}. Use a new MTree.", mtreeSnapshot.getPath());
      return new MTree();
    } finally {
      limit = new ThreadLocal<>();
      offset = new ThreadLocal<>();
      count = new ThreadLocal<>();
      curOffset = new ThreadLocal<>();
    }
  }

  private static String jsonToString(JsonObject jsonObject) {
    return GSON.toJson(jsonObject);
  }

  /**
   * combine multiple metadata in string format
   */
  @TestOnly
  static JsonObject combineMetadataInStrings(String[] metadataStrs) {
    JsonObject[] jsonObjects = new JsonObject[metadataStrs.length];
    for (int i = 0; i < jsonObjects.length; i++) {
      jsonObjects[i] = GSON.fromJson(metadataStrs[i], JsonObject.class);
    }

    JsonObject root = jsonObjects[0];
    for (int i = 1; i < jsonObjects.length; i++) {
      root = combineJsonObjects(root, jsonObjects[i]);
    }

    return root;
  }

  private static JsonObject combineJsonObjects(JsonObject a, JsonObject b) {
    JsonObject res = new JsonObject();

    Set<String> retainSet = new HashSet<>(a.keySet());
    retainSet.retainAll(b.keySet());
    Set<String> aCha = new HashSet<>(a.keySet());
    Set<String> bCha = new HashSet<>(b.keySet());
    aCha.removeAll(retainSet);
    bCha.removeAll(retainSet);

    for (String key : aCha) {
      res.add(key, a.get(key));
    }

    for (String key : bCha) {
      res.add(key, b.get(key));
    }
    for (String key : retainSet) {
      JsonElement v1 = a.get(key);
      JsonElement v2 = b.get(key);
      if (v1 instanceof JsonObject && v2 instanceof JsonObject) {
        res.add(key, combineJsonObjects((JsonObject) v1, (JsonObject) v2));
      } else {
        res.add(v1.getAsString(), v2);
      }
    }
    return res;
  }

  /**
   * Create a timeseries with a full path from root to leaf node Before creating a timeseries, the
   * storage group should be set first, throw exception otherwise
   *
   * @param path       timeseries path
   * @param dataType   data type
   * @param encoding   encoding
   * @param compressor compressor
   * @param props      props
   * @param alias      alias of measurement
   */
  MeasurementMNode createTimeseries(PartialPath path, TSDataType dataType, TSEncoding encoding,
      CompressionType compressor, Map<String, String> props, String alias)
      throws MetadataException {
    String[] nodeNames = path.getNodes();
    if (nodeNames.length <= 2 || !nodeNames[0].equals(root.getName())) {
      throw new IllegalPathException(path.getFullPath());
    }
    MNode cur = root;
    boolean hasSetStorageGroup = false;
    // e.g, path = root.sg.d1.s1,  create internal nodes and set cur to d1 node
    for (int i = 1; i < nodeNames.length - 1; i++) {
      String nodeName = nodeNames[i];
      if (cur instanceof StorageGroupMNode) {
        hasSetStorageGroup = true;
      }
      if (!cur.hasChild(nodeName)) {
        if (!hasSetStorageGroup) {
          throw new StorageGroupNotSetException("Storage group should be created first");
        }
        cur.addChild(nodeName, new MNode(cur, nodeName));
      }
      cur = cur.getChild(nodeName);
    }
    String leafName = nodeNames[nodeNames.length - 1];

    // synchronize check and add, we need addChild and add Alias become atomic operation
    // only write on mtree will be synchronized
    synchronized (this) {
      if (cur.hasChild(leafName)) {
        throw new PathAlreadyExistException(path.getFullPath());
      }
      if (alias != null && cur.hasChild(alias)) {
        throw new AliasAlreadyExistException(path.getFullPath(), alias);
      }
      MeasurementMNode leaf = new MeasurementMNode(cur, leafName, alias, dataType, encoding,
          compressor, props);

      cur.addChild(leafName, leaf);

      // link alias to LeafMNode
      if (alias != null) {
        cur.addAlias(alias, leaf);
      }

      return leaf;
    }
  }

  /**
   * Add an interval path to MTree. This is only used for automatically creating schema
   *
   * <p>e.g., get root.sg.d1, get or create all internal nodes and return the node of d1
   */
  MNode getDeviceNodeWithAutoCreating(PartialPath deviceId, int sgLevel) throws MetadataException {
    String[] nodeNames = deviceId.getNodes();
    if (nodeNames.length <= 1 || !nodeNames[0].equals(root.getName())) {
      throw new IllegalPathException(deviceId.getFullPath());
    }
    MNode cur = root;
    for (int i = 1; i < nodeNames.length; i++) {
      if (!cur.hasChild(nodeNames[i])) {
        if (i == sgLevel) {
          cur.addChild(nodeNames[i], new StorageGroupMNode(cur, nodeNames[i],
              IoTDBDescriptor.getInstance().getConfig().getDefaultTTL()));
        } else {
          cur.addChild(nodeNames[i], new MNode(cur, nodeNames[i]));
        }
      }
      cur = cur.getChild(nodeNames[i]);
    }
    return cur;
  }

  /**
   * Check whether the given path exists.
   *
   * @param path a full path or a prefix path
   */
  boolean isPathExist(PartialPath path) {
    String[] nodeNames = path.getNodes();
    MNode cur = root;
    if (!nodeNames[0].equals(root.getName())) {
      return false;
    }
    for (int i = 1; i < nodeNames.length; i++) {
      String childName = nodeNames[i];
      cur = cur.getChild(childName);
      if (cur == null) {
        return false;
      }
    }
    return true;
  }

  /**
   * Set storage group. Make sure check seriesPath before setting storage group
   *
   * @param path path
   */
  void setStorageGroup(PartialPath path) throws MetadataException {
    String[] nodeNames = path.getNodes();
    checkStorageGroup(path.getFullPath());
    MNode cur = root;
    if (nodeNames.length <= 1 || !nodeNames[0].equals(root.getName())) {
      throw new IllegalPathException(path.getFullPath());
    }
    int i = 1;
    // e.g., path = root.a.b.sg, create internal nodes for a, b
    while (i < nodeNames.length - 1) {
      MNode temp = cur.getChild(nodeNames[i]);
      if (temp == null) {
        cur.addChild(nodeNames[i], new MNode(cur, nodeNames[i]));
      } else if (temp instanceof StorageGroupMNode) {
        // before set storage group, check whether the exists or not
        throw new StorageGroupAlreadySetException(temp.getFullPath());
      }
      cur = cur.getChild(nodeNames[i]);
      i++;
    }
    if (cur.hasChild(nodeNames[i])) {
      // node b has child sg
      throw new StorageGroupAlreadySetException(path.getFullPath());
    } else {
      StorageGroupMNode storageGroupMNode =
          new StorageGroupMNode(
              cur, nodeNames[i], IoTDBDescriptor.getInstance().getConfig().getDefaultTTL());
      cur.addChild(nodeNames[i], storageGroupMNode);
    }
  }

  private void checkStorageGroup(String storageGroup) throws IllegalPathException {
    if (!IoTDBConfig.STORAGE_GROUP_PATTERN.matcher(storageGroup).matches()) {
      throw new IllegalPathException(String
          .format("The storage group name can only be characters, numbers and underscores. %s",
              storageGroup));
    }
  }

  /**
   * Delete a storage group
   */
  List<MeasurementMNode> deleteStorageGroup(PartialPath path) throws MetadataException {
    MNode cur = getNodeByPath(path);
    if (!(cur instanceof StorageGroupMNode)) {
      throw new StorageGroupNotSetException(path.getFullPath());
    }
    // Suppose current system has root.a.b.sg1, root.a.sg2, and delete root.a.b.sg1
    // delete the storage group node sg1
    cur.getParent().deleteChild(cur.getName());

    // collect all the LeafMNode in this storage group
    List<MeasurementMNode> leafMNodes = new LinkedList<>();
    Queue<MNode> queue = new LinkedList<>();
    queue.add(cur);
    while (!queue.isEmpty()) {
      MNode node = queue.poll();
      for (MNode child : node.getChildren().values()) {
        if (child instanceof MeasurementMNode) {
          leafMNodes.add((MeasurementMNode) child);
        } else {
          queue.add(child);
        }
      }
    }

    cur = cur.getParent();
    // delete node b while retain root.a.sg2
    while (!IoTDBConstant.PATH_ROOT.equals(cur.getName()) && cur.getChildren().size() == 0) {
      cur.getParent().deleteChild(cur.getName());
      cur = cur.getParent();
    }
    return leafMNodes;
  }

  /**
   * Check whether path is storage group or not
   *
   * <p>e.g., path = root.a.b.sg. if nor a and b is StorageGroupMNode and sg is a StorageGroupMNode
   * path is a storage group
   *
   * @param path path
   * @apiNote :for cluster
   */
  boolean isStorageGroup(PartialPath path) {
    String[] nodeNames = path.getNodes();
    if (nodeNames.length <= 1 || !nodeNames[0].equals(IoTDBConstant.PATH_ROOT)) {
      return false;
    }
    MNode cur = root;
    int i = 1;
    while (i < nodeNames.length - 1) {
      cur = cur.getChild(nodeNames[i]);
      if (cur == null || cur instanceof StorageGroupMNode) {
        return false;
      }
      i++;
    }
    cur = cur.getChild(nodeNames[i]);
    return cur instanceof StorageGroupMNode;
  }

  /**
   * Delete path. The path should be a full path from root to leaf node
   *
   * @param path Format: root.node(.node)+
   */
  Pair<PartialPath, MeasurementMNode> deleteTimeseriesAndReturnEmptyStorageGroup(PartialPath path)
      throws MetadataException {
    MNode curNode = getNodeByPath(path);
    if (!(curNode instanceof MeasurementMNode)) {
      throw new PathNotExistException(path.getFullPath());
    }
    String[] nodes = path.getNodes();
    if (nodes.length == 0 || !IoTDBConstant.PATH_ROOT.equals(nodes[0])) {
      throw new IllegalPathException(path.getFullPath());
    }
    // delete the last node of path
    curNode.getParent().deleteChild(curNode.getName());
    MeasurementMNode deletedNode = (MeasurementMNode) curNode;
    if (deletedNode.getAlias() != null) {
      curNode.getParent().deleteAliasChild(((MeasurementMNode) curNode).getAlias());
    }
    curNode = curNode.getParent();
    // delete all empty ancestors except storage group
    while (!IoTDBConstant.PATH_ROOT.equals(curNode.getName())
        && curNode.getChildren().size() == 0) {
      // if current storage group has no time series, return the storage group name
      if (curNode instanceof StorageGroupMNode) {
        return new Pair<>(curNode.getPartialPath(), deletedNode);
      }
      curNode.getParent().deleteChild(curNode.getName());
      curNode = curNode.getParent();
    }
    return new Pair<>(null, deletedNode);
  }

  /**
   * Get measurement schema for a given path. Path must be a complete Path from root to leaf node.
   */
  MeasurementSchema getSchema(PartialPath path) throws MetadataException {
    MeasurementMNode node = (MeasurementMNode) getNodeByPath(path);
    return node.getSchema();
  }

  /**
   * Get node by path with storage group check If storage group is not set,
   * StorageGroupNotSetException will be thrown
   */
  MNode getNodeByPathWithStorageGroupCheck(PartialPath path) throws MetadataException {
    boolean storageGroupChecked = false;
    String[] nodes = path.getNodes();
    if (nodes.length == 0 || !nodes[0].equals(root.getName())) {
      throw new IllegalPathException(path.getFullPath());
    }

    MNode cur = root;
    for (int i = 1; i < nodes.length; i++) {
      cur = cur.getChild(nodes[i]);
      if (cur == null) {
        // not find
        if (!storageGroupChecked) {
          throw new StorageGroupNotSetException(path.getFullPath());
        }
        throw new PathNotExistException(path.getFullPath());
      }

      if (cur instanceof StorageGroupMNode) {
        storageGroupChecked = true;
      }
    }

    if (!storageGroupChecked) {
      throw new StorageGroupNotSetException(path.getFullPath());
    }
    return cur;
  }

  /**
   * E.g., root.sg is storage group given [root, sg], return the MNode of root.sg given [root, sg,
   * device], throw exception Get storage group node, if the give path is not a storage group, throw
   * exception
   */
  StorageGroupMNode getStorageGroupNodeByStorageGroupPath(PartialPath path)
      throws MetadataException {
    MNode node = getNodeByPath(path);
    if (node instanceof StorageGroupMNode) {
      return (StorageGroupMNode) node;
    } else {
      throw new StorageGroupNotSetException(path.getFullPath());
    }
  }

  /**
   * E.g., root.sg is storage group given [root, sg], return the MNode of root.sg given [root, sg,
   * device], return the MNode of root.sg Get storage group node, the give path don't need to be
   * storage group path.
   */
  StorageGroupMNode getStorageGroupNodeByPath(PartialPath path) throws MetadataException {
    String[] nodes = path.getNodes();
    if (nodes.length == 0 || !nodes[0].equals(root.getName())) {
      throw new IllegalPathException(path.getFullPath());
    }
    MNode cur = root;
    for (int i = 1; i < nodes.length; i++) {
      cur = cur.getChild(nodes[i]);
      if (cur instanceof StorageGroupMNode) {
        return (StorageGroupMNode) cur;
      }
    }
    throw new StorageGroupNotSetException(path.getFullPath());
  }

  /**
   * Get node by the path
   *
   * @return last node in given seriesPath
   */
  MNode getNodeByPath(PartialPath path) throws MetadataException {
    String[] nodes = path.getNodes();
    if (nodes.length == 0 || !nodes[0].equals(root.getName())) {
      throw new IllegalPathException(path.getFullPath());
    }
    MNode cur = root;
    for (int i = 1; i < nodes.length; i++) {
      cur = cur.getChild(nodes[i]);
      if (cur == null) {
        throw new PathNotExistException(path.getFullPath());
      }
    }
    return cur;
  }

  /**
   * Get all storage groups under the given path
   *
   * @return storage group list
   * @apiNote :for cluster
   */
  List<String> getStorageGroupByPath(PartialPath path) throws MetadataException {
    List<String> storageGroups = new ArrayList<>();
    String[] nodes = path.getNodes();
    if (nodes.length == 0 || !nodes[0].equals(root.getName())) {
      throw new IllegalPathException(path.getFullPath());
    }
    findStorageGroup(root, nodes, 1, "", storageGroups);
    return storageGroups;
  }

  /**
   * Recursively find all storage group according to a specific path
   *
   * @apiNote :for cluster
   */
  private void findStorageGroup(
      MNode node, String[] nodes, int idx, String parent, List<String> storageGroupNames) {
    if (node instanceof StorageGroupMNode) {
      storageGroupNames.add(node.getFullPath());
      return;
    }
    String nodeReg = MetaUtils.getNodeRegByIdx(idx, nodes);
    if (!(PATH_WILDCARD).equals(nodeReg)) {
      MNode next = node.getChild(nodeReg);
      if (next != null) {
        findStorageGroup(
            next,
            nodes,
            idx + 1,
            parent + node.getName() + PATH_SEPARATOR,
            storageGroupNames);
      }
    } else {
      for (MNode child : node.getChildren().values()) {
        findStorageGroup(
            child, nodes, idx + 1, parent + node.getName() + PATH_SEPARATOR, storageGroupNames);
      }
    }
  }

  /**
   * Get all storage group names
   *
   * @return a list contains all distinct storage groups
   */
  List<PartialPath> getAllStorageGroupPaths() {
    List<PartialPath> res = new ArrayList<>();
    Deque<MNode> nodeStack = new ArrayDeque<>();
    nodeStack.add(root);
    while (!nodeStack.isEmpty()) {
      MNode current = nodeStack.pop();
      if (current instanceof StorageGroupMNode) {
        res.add(current.getPartialPath());
      } else {
        nodeStack.addAll(current.getChildren().values());
      }
    }
    return res;
  }

  /**
   * Get all storage group under give path
   *
   * @return a list contains all storage group names under give path
   */
  List<PartialPath> getStorageGroupPaths(PartialPath prefixPath) throws MetadataException {
    String[] nodes = prefixPath.getNodes();
    if (nodes.length == 0 || !nodes[0].equals(root.getName())) {
      throw new IllegalPathException(prefixPath.getFullPath());
    }
    List<PartialPath> storageGroupPaths = new ArrayList<>();
    findStorageGroupPaths(root, nodes, 1, "", storageGroupPaths);
    return storageGroupPaths;
  }

  /**
   * Traverse the MTree to match all storage group with prefix path.
   *
   * @param node              the current traversing node
   * @param nodes             split the prefix path with '.'
   * @param idx               the current index of array nodes
   * @param parent            current parent path
   * @param storageGroupPaths store all matched storage group names
   */
  private void findStorageGroupPaths(MNode node, String[] nodes, int idx, String parent,
      List<PartialPath> storageGroupPaths) {
    if (node instanceof StorageGroupMNode && idx >= nodes.length) {
      storageGroupPaths.add(node.getPartialPath());
      return;
    }
    String nodeReg = MetaUtils.getNodeRegByIdx(idx, nodes);
    if (!(PATH_WILDCARD).equals(nodeReg)) {
      MNode next = node.getChild(nodeReg);
      if (next != null) {
        findStorageGroupPaths(next, nodes, idx + 1,
            parent + node.getName() + PATH_SEPARATOR, storageGroupPaths);
      }
    } else {
      for (MNode child : node.getChildren().values()) {
        findStorageGroupPaths(
            child, nodes, idx + 1, parent + node.getName() + PATH_SEPARATOR, storageGroupPaths);
      }
    }
  }

  /**
   * Get all storage group MNodes
   */
  List<StorageGroupMNode> getAllStorageGroupNodes() {
    List<StorageGroupMNode> ret = new ArrayList<>();
    Deque<MNode> nodeStack = new ArrayDeque<>();
    nodeStack.add(root);
    while (!nodeStack.isEmpty()) {
      MNode current = nodeStack.pop();
      if (current instanceof StorageGroupMNode) {
        ret.add((StorageGroupMNode) current);
      } else {
        nodeStack.addAll(current.getChildren().values());
      }
    }
    return ret;
  }

  /**
   * Get storage group path by path
   *
   * <p>e.g., root.sg1 is storage group, path is root.sg1.d1, return root.sg1
   *
   * @return storage group in the given path
   */
  PartialPath getStorageGroupPath(PartialPath path) throws StorageGroupNotSetException {
    String[] nodes = path.getNodes();
    MNode cur = root;
    for (int i = 1; i < nodes.length; i++) {
      cur = cur.getChild(nodes[i]);
      if (cur instanceof StorageGroupMNode) {
        return cur.getPartialPath();
      } else if (cur == null) {
        throw new StorageGroupNotSetException(path.getFullPath());
      }
    }
    throw new StorageGroupNotSetException(path.getFullPath());
  }

  /**
   * Check whether the given path contains a storage group
   */
  boolean checkStorageGroupByPath(PartialPath path) {
    String[] nodes = path.getNodes();
    MNode cur = root;
    for (int i = 1; i <= nodes.length; i++) {
      cur = cur.getChild(nodes[i]);
      if (cur == null) {
        return false;
      } else if (cur instanceof StorageGroupMNode) {
        return true;
      }
    }
    return false;
  }

  /**
   * Get all timeseries under the given path
   *
   * @param prefixPath a prefix path or a full path, may contain '*'.
   */
  List<PartialPath> getAllTimeseriesPath(PartialPath prefixPath) throws MetadataException {
    ShowTimeSeriesPlan plan = new ShowTimeSeriesPlan(prefixPath);
    List<Pair<PartialPath, String[]>> res = getAllMeasurementSchema(plan);
    List<PartialPath> paths = new ArrayList<>();
    for (Pair<PartialPath, String[]> p : res) {
      paths.add(p.left);
    }
    return paths;
  }

  /**
   * Get all timeseries paths under the given path
   *
   * @param prefixPath a prefix path or a full path, may contain '*'.
   */
  List<PartialPath> getAllTimeseriesPathWithAlias(PartialPath prefixPath) throws MetadataException {
    PartialPath prePath = new PartialPath(prefixPath.getNodes());
    ShowTimeSeriesPlan plan = new ShowTimeSeriesPlan(prefixPath);
    List<Pair<PartialPath, String[]>> res = getAllMeasurementSchema(plan);
    List<PartialPath> paths = new ArrayList<>();
    for (Pair<PartialPath, String[]> p : res) {
      if (prePath.getMeasurement().equals(p.right[0])) {
        p.left.setMeasurementAlias(p.right[0]);
      }
      paths.add(p.left);
    }
    return paths;
  }

  /**
   * Get the count of timeseries under the given prefix path.
   *
   * @param prefixPath a prefix path or a full path, may contain '*'.
   */
  int getAllTimeseriesCount(PartialPath prefixPath) throws MetadataException {
    String[] nodes = prefixPath.getNodes();
    if (nodes.length == 0 || !nodes[0].equals(root.getName())) {
      throw new IllegalPathException(prefixPath.getFullPath());
    }
    try {
      return getCount(root, nodes, 1);
    } catch (PathNotExistException e) {
      throw new PathNotExistException(prefixPath.getFullPath());
    }
  }

  /**
   * Get the count of devices under the given prefix path.
   *
   * @param prefixPath a prefix path or a full path, may contain '*'.
   */
  int getDevicesNum(PartialPath prefixPath) throws MetadataException {
    String[] nodes = prefixPath.getNodes();
    if (nodes.length == 0 || !nodes[0].equals(root.getName())) {
      throw new IllegalPathException(prefixPath.getFullPath());
    }
    return getDevicesCount(root, nodes, 1);
  }

  /**
   * Get the count of storage group under the given prefix path.
   *
   * @param prefixPath a prefix path or a full path, may contain '*'.
   */
  int getStorageGroupNum(PartialPath prefixPath) throws MetadataException {
    String[] nodes = prefixPath.getNodes();
    if (nodes.length == 0 || !nodes[0].equals(root.getName())) {
      throw new IllegalPathException(prefixPath.getFullPath());
    }
    return getStorageGroupCount(root, nodes, 1, "");
  }

  /**
   * Get the count of nodes in the given level under the given prefix path.
   */
  int getNodesCountInGivenLevel(PartialPath prefixPath, int level) throws MetadataException {
    String[] nodes = prefixPath.getNodes();
    if (nodes.length == 0 || !nodes[0].equals(root.getName())) {
      throw new IllegalPathException(prefixPath.getFullPath());
    }
    MNode node = root;
    for (int i = 1; i < nodes.length; i++) {
      if (node.getChild(nodes[i]) != null) {
        node = node.getChild(nodes[i]);
      } else {
        throw new MetadataException(nodes[i - 1] + NO_CHILDNODE_MSG + nodes[i]);
      }
    }
    return getCountInGivenLevel(node, level - (nodes.length - 1));
  }

  /**
   * Traverse the MTree to get the count of timeseries.
   */
  private int getCount(MNode node, String[] nodes, int idx) throws MetadataException {
    String nodeReg = MetaUtils.getNodeRegByIdx(idx, nodes);
    if (!(PATH_WILDCARD).equals(nodeReg)) {
      MNode next = node.getChild(nodeReg);
      if (next != null) {
        if (next instanceof MeasurementMNode) {
          return 1;
        } else {
          return getCount(next, nodes, idx + 1);
        }
      } else {
<<<<<<< HEAD
        throw new PathNotExistException(node.getName() + "." + nodeReg);
=======
        throw new MetadataException(node.getName() + NO_CHILDNODE_MSG + nodeReg);
>>>>>>> 6711f95c
      }
    } else {
      int cnt = 0;
      for (MNode child : node.getChildren().values()) {
        if (child instanceof MeasurementMNode) {
          cnt++;
        }
        cnt += getCount(child, nodes, idx + 1);
      }
      return cnt;
    }
  }

  /**
   * Traverse the MTree to get the count of devices.
   */
  private int getDevicesCount(MNode node, String[] nodes, int idx) throws MetadataException {
    String nodeReg = MetaUtils.getNodeRegByIdx(idx, nodes);
    int cnt = 0;
    if (!(PATH_WILDCARD).equals(nodeReg)) {
      MNode next = node.getChild(nodeReg);
      if (next != null) {
        if (next instanceof MeasurementMNode && idx >= nodes.length) {
          cnt++;
        } else {
          cnt += getDevicesCount(node.getChild(nodeReg), nodes, idx + 1);
        }
      }
    } else {
      boolean deviceAdded = false;
      for (MNode child : node.getChildren().values()) {
        if (child instanceof MeasurementMNode && !deviceAdded && idx >= nodes.length) {
          cnt++;
          deviceAdded = true;
        }
        cnt += getDevicesCount(child, nodes, idx + 1);
      }
    }
    return cnt;
  }

  /**
   * Traverse the MTree to get the count of storage group.
   */
  private int getStorageGroupCount(
      MNode node, String[] nodes, int idx, String parent) throws MetadataException {
    int cnt = 0;
    if (node instanceof StorageGroupMNode && idx >= nodes.length) {
      cnt++;
      return cnt;
    }
    String nodeReg = MetaUtils.getNodeRegByIdx(idx, nodes);
    if (!(PATH_WILDCARD).equals(nodeReg)) {
      MNode next = node.getChild(nodeReg);
      if (next != null) {
        cnt += getStorageGroupCount(next,
            nodes, idx + 1, parent + node.getName() + PATH_SEPARATOR);
      }
    } else {
      for (MNode child : node.getChildren().values()) {
        cnt += getStorageGroupCount(
            child, nodes, idx + 1, parent + node.getName() + PATH_SEPARATOR);
      }
    }
    return cnt;
  }

  /**
   * Traverse the MTree to get the count of timeseries in the given level.
   *
   * @param targetLevel Record the distance to the target level, 0 means the target level.
   */
  private int getCountInGivenLevel(MNode node, int targetLevel) {
    if (targetLevel == 0) {
      return 1;
    }
    int cnt = 0;
    for (MNode child : node.getChildren().values()) {
      cnt += getCountInGivenLevel(child, targetLevel - 1);
    }
    return cnt;
  }

  /**
   * Get all time series schema under the given path order by insert frequency
   *
   * <p>result: [name, alias, storage group, dataType, encoding, compression, offset]
   */
  List<Pair<PartialPath, String[]>> getAllMeasurementSchemaByHeatOrder(ShowTimeSeriesPlan plan,
      QueryContext queryContext) throws MetadataException {
    String[] nodes = plan.getPath().getNodes();
    if (nodes.length == 0 || !nodes[0].equals(root.getName())) {
      throw new IllegalPathException(plan.getPath().getFullPath());
    }
    List<Pair<PartialPath, String[]>> allMatchedNodes = new ArrayList<>();

    findPath(root, nodes, 1, allMatchedNodes, false, true, queryContext);

    Stream<Pair<PartialPath, String[]>> sortedStream = allMatchedNodes.stream().sorted(
        Comparator.comparingLong((Pair<PartialPath, String[]> p) -> Long.parseLong(p.right[6]))
            .reversed()
            .thenComparing((Pair<PartialPath, String[]> p) -> p.left));

    // no limit
    if (plan.getLimit() == 0) {
      return sortedStream.collect(toList());
    } else {
      return sortedStream.skip(plan.getOffset()).limit(plan.getLimit()).collect(toList());
    }
  }

  /**
   * Get all time series schema under the given path
   *
   * <p>result: [name, alias, storage group, dataType, encoding, compression, offset]
   */
  List<Pair<PartialPath, String[]>> getAllMeasurementSchema(ShowTimeSeriesPlan plan)
      throws MetadataException {
    List<Pair<PartialPath, String[]>> res;
    String[] nodes = plan.getPath().getNodes();
    if (nodes.length == 0 || !nodes[0].equals(root.getName())) {
      throw new IllegalPathException(plan.getPath().getFullPath());
    }
    limit.set(plan.getLimit());
    offset.set(plan.getOffset());
    curOffset.set(-1);
    count.set(0);
    if (offset.get() != 0 || limit.get() != 0) {
      res = new LinkedList<>();
      findPath(root, nodes, 1, res, true, false, null);
    } else {
      res = new LinkedList<>();
      findPath(root, nodes, 1, res, false, false, null);
    }
    // avoid memory leaks
    limit.remove();
    offset.remove();
    curOffset.remove();
    count.remove();
    return res;
  }

  /**
   * Iterate through MTree to fetch metadata info of all leaf nodes under the given seriesPath
   *
   * @param needLast             if false, lastTimeStamp in timeseriesSchemaList will be null
   * @param timeseriesSchemaList List<timeseriesSchema> result: [name, alias, storage group,
   *                             dataType, encoding, compression, offset, lastTimeStamp]
   */
  @SuppressWarnings("squid:S3776") // Suppress high Cognitive Complexity warning
  private void findPath(MNode node, String[] nodes, int idx,
      List<Pair<PartialPath, String[]>> timeseriesSchemaList,
      boolean hasLimit, boolean needLast, QueryContext queryContext) throws MetadataException {
    if (node instanceof MeasurementMNode && nodes.length <= idx) {
      if (hasLimit) {
        curOffset.set(curOffset.get() + 1);
        if (curOffset.get() < offset.get() || count.get().intValue() == limit.get().intValue()) {
          return;
        }
      }

      PartialPath nodePath = node.getPartialPath();
      String[] tsRow = new String[7];
      tsRow[0] = ((MeasurementMNode) node).getAlias();
      MeasurementSchema measurementSchema = ((MeasurementMNode) node).getSchema();
      tsRow[1] = getStorageGroupPath(nodePath).getFullPath();
      tsRow[2] = measurementSchema.getType().toString();
      tsRow[3] = measurementSchema.getEncodingType().toString();
      tsRow[4] = measurementSchema.getCompressor().toString();
      tsRow[5] = String.valueOf(((MeasurementMNode) node).getOffset());
      tsRow[6] =
          needLast ? String.valueOf(getLastTimeStamp((MeasurementMNode) node, queryContext)) : null;
      Pair<PartialPath, String[]> temp = new Pair<>(nodePath, tsRow);
      timeseriesSchemaList.add(temp);

      if (hasLimit) {
        count.set(count.get() + 1);
      }
    }
    String nodeReg = MetaUtils.getNodeRegByIdx(idx, nodes);
    if (!nodeReg.contains(PATH_WILDCARD)) {
      MNode next = node.getChild(nodeReg);
      if (next != null) {
        findPath(next, nodes, idx + 1, timeseriesSchemaList, hasLimit, needLast,
            queryContext);
      }
    } else {
      for (MNode child : node.getChildren().values()) {
        if (!Pattern.matches(nodeReg.replace("*", ".*"), child.getName())) {
          continue;
        }
        findPath(child, nodes, idx + 1, timeseriesSchemaList, hasLimit, needLast, queryContext);
        if (hasLimit && count.get().intValue() == limit.get().intValue()) {
          return;
        }
      }
    }
  }

  /**
   * Get child node path in the next level of the given path.
   *
   * <p>e.g., MTree has [root.sg1.d1.s1, root.sg1.d1.s2, root.sg1.d2.s1] given path = root.sg1,
   * return [root.sg1.d1, root.sg1.d2]
   *
   * @return All child nodes' seriesPath(s) of given seriesPath.
   */
  Set<String> getChildNodePathInNextLevel(PartialPath path) throws MetadataException {
    String[] nodes = path.getNodes();
    if (nodes.length == 0 || !nodes[0].equals(root.getName())) {
      throw new IllegalPathException(path.getFullPath());
    }
    Set<String> childNodePaths = new TreeSet<>();
    findChildNodePathInNextLevel(root, nodes, 1, "", childNodePaths, nodes.length + 1);
    return childNodePaths;
  }

  /**
   * Traverse the MTree to match all child node path in next level
   *
   * @param node   the current traversing node
   * @param nodes  split the prefix path with '.'
   * @param idx    the current index of array nodes
   * @param parent store the node string having traversed
   * @param res    store all matched device names
   * @param length expected length of path
   */
  @SuppressWarnings("squid:S3776") // Suppress high Cognitive Complexity warning
  private void findChildNodePathInNextLevel(
      MNode node, String[] nodes, int idx, String parent, Set<String> res, int length) {
    String nodeReg = MetaUtils.getNodeRegByIdx(idx, nodes);
    if (!nodeReg.contains(PATH_WILDCARD)) {
      if (idx == length) {
        res.add(parent + node.getName());
      } else {
        findChildNodePathInNextLevel(node.getChild(nodeReg), nodes, idx + 1,
            parent + node.getName() + PATH_SEPARATOR, res, length);
      }
    } else {
      if (node.getChildren().size() > 0) {
        for (MNode child : node.getChildren().values()) {
          if (!Pattern.matches(nodeReg.replace("*", ".*"), child.getName())) {
            continue;
          }
          if (idx == length) {
            res.add(parent + node.getName());
          } else {
            findChildNodePathInNextLevel(
                child, nodes, idx + 1, parent + node.getName() + PATH_SEPARATOR, res, length);
          }
        }
      } else if (idx == length) {
        String nodeName;
        nodeName = node.getName();
        res.add(parent + nodeName);
      }
    }
  }

  /**
   * Get all devices under give path
   *
   * @return a list contains all distinct devices names
   */
  Set<PartialPath> getDevices(PartialPath prefixPath) throws MetadataException {
    String[] nodes = prefixPath.getNodes();
    if (nodes.length == 0 || !nodes[0].equals(root.getName())) {
      throw new IllegalPathException(prefixPath.getFullPath());
    }
    Set<PartialPath> devices = new TreeSet<>();
    findDevices(root, nodes, 1, devices);
    return devices;
  }

  /**
   * Traverse the MTree to match all devices with prefix path.
   *
   * @param node  the current traversing node
   * @param nodes split the prefix path with '.'
   * @param idx   the current index of array nodes
   * @param res   store all matched device names
   */
  private void findDevices(MNode node, String[] nodes, int idx, Set<PartialPath> res) {
    String nodeReg = MetaUtils.getNodeRegByIdx(idx, nodes);
    if (!(PATH_WILDCARD).equals(nodeReg)) {
      MNode next = node.getChild(nodeReg);
      if (next != null) {
        if (next instanceof MeasurementMNode && idx >= nodes.length) {
          res.add(node.getPartialPath());
        } else {
          findDevices(next, nodes, idx + 1, res);
        }
      }
    } else {
      boolean deviceAdded = false;
      for (MNode child : node.getChildren().values()) {
        if (child instanceof MeasurementMNode && !deviceAdded && idx >= nodes.length) {
          res.add(node.getPartialPath());
          deviceAdded = true;
        }
        findDevices(child, nodes, idx + 1, res);
      }
    }
  }

  /**
   * Get all paths from root to the given level.
   */
  List<PartialPath> getNodesList(PartialPath path, int nodeLevel) throws MetadataException {
    return getNodesList(path, nodeLevel, null);
  }

  /**
   * Get all paths from root to the given level
   */
  List<PartialPath> getNodesList(PartialPath path, int nodeLevel, StorageGroupFilter filter)
      throws MetadataException {
    String[] nodes = path.getNodes();
    if (!nodes[0].equals(root.getName())) {
      throw new IllegalPathException(path.getFullPath());
    }
    List<PartialPath> res = new ArrayList<>();
    MNode node = root;
    for (int i = 1; i < nodes.length; i++) {
      if (node.getChild(nodes[i]) != null) {
        node = node.getChild(nodes[i]);
        if (node instanceof StorageGroupMNode && filter != null && !filter
            .satisfy(node.getFullPath())) {
          return res;
        }
      } else {
        throw new MetadataException(nodes[i - 1] + NO_CHILDNODE_MSG + nodes[i]);
      }
    }
    findNodes(node, path, res, nodeLevel - (nodes.length - 1), filter);
    return res;
  }

  /**
   * Get all paths under the given level.
   *
   * @param targetLevel Record the distance to the target level, 0 means the target level.
   */
  private void findNodes(MNode node, PartialPath path, List<PartialPath> res, int targetLevel,
      StorageGroupFilter filter) {
    if (node == null || node instanceof StorageGroupMNode && filter != null && !filter
        .satisfy(node.getFullPath())) {
      return;
    }
    if (targetLevel == 0) {
      res.add(path);
      return;
    }
    for (MNode child : node.getChildren().values()) {
      findNodes(child, path.concatNode(child.toString()), res, targetLevel - 1, filter);
    }
  }

  public void serializeTo(String snapshotPath) throws IOException {
    try (BufferedWriter bw = new BufferedWriter(
        new FileWriter(SystemFileFactory.INSTANCE.getFile(snapshotPath)))) {
      root.serializeTo(bw);
    }
  }

  @Override
  public String toString() {
    JsonObject jsonObject = new JsonObject();
    jsonObject.add(root.getName(), mNodeToJSON(root, null));
    return jsonToString(jsonObject);
  }

  private JsonObject mNodeToJSON(MNode node, String storageGroupName) {
    JsonObject jsonObject = new JsonObject();
    if (node.getChildren().size() > 0) {
      if (node instanceof StorageGroupMNode) {
        storageGroupName = node.getFullPath();
      }
      for (MNode child : node.getChildren().values()) {
        jsonObject.add(child.getName(), mNodeToJSON(child, storageGroupName));
      }
    } else if (node instanceof MeasurementMNode) {
      MeasurementMNode leafMNode = (MeasurementMNode) node;
      jsonObject.add("DataType", GSON.toJsonTree(leafMNode.getSchema().getType()));
      jsonObject.add("Encoding", GSON.toJsonTree(leafMNode.getSchema().getEncodingType()));
      jsonObject.add("Compressor", GSON.toJsonTree(leafMNode.getSchema().getCompressor()));
      if (leafMNode.getSchema().getProps() != null) {
        jsonObject.addProperty("args", leafMNode.getSchema().getProps().toString());
      }
      jsonObject.addProperty("StorageGroup", storageGroupName);
    }
    return jsonObject;
  }

  Map<String, String> determineStorageGroup(PartialPath path) throws IllegalPathException {
    Map<String, String> paths = new HashMap<>();
    String[] nodes = path.getNodes();
    if (nodes.length == 0 || !nodes[0].equals(root.getName())) {
      throw new IllegalPathException(path.getFullPath());
    }

    Deque<MNode> nodeStack = new ArrayDeque<>();
    Deque<Integer> depthStack = new ArrayDeque<>();
    if (!root.getChildren().isEmpty()) {
      nodeStack.push(root);
      depthStack.push(0);
    }

    while (!nodeStack.isEmpty()) {
      MNode mNode = nodeStack.removeFirst();
      int depth = depthStack.removeFirst();

      determineStorageGroup(depth + 1, nodes, mNode, paths, nodeStack, depthStack);
    }
    return paths;
  }

  /**
   * Try determining the storage group using the children of a mNode. If one child is a storage
   * group node, put a storageGroupName-fullPath pair into paths. Otherwise put the children that
   * match the path into the queue and discard other children.
   */
  private void determineStorageGroup(
      int depth,
      String[] nodes,
      MNode mNode,
      Map<String, String> paths,
      Deque<MNode> nodeStack,
      Deque<Integer> depthStack) {
    String currNode = depth >= nodes.length ? PATH_WILDCARD : nodes[depth];
    for (Entry<String, MNode> entry : mNode.getChildren().entrySet()) {
      if (!currNode.equals(PATH_WILDCARD) && !currNode.equals(entry.getKey())) {
        continue;
      }
      // this child is desired
      MNode child = entry.getValue();
      if (child instanceof StorageGroupMNode) {
        // we have found one storage group, record it
        String sgName = child.getFullPath();
        // concat the remaining path with the storage group name
        StringBuilder pathWithKnownSG = new StringBuilder(sgName);
        for (int i = depth + 1; i < nodes.length; i++) {
          pathWithKnownSG.append(IoTDBConstant.PATH_SEPARATOR).append(nodes[i]);
        }
        if (depth >= nodes.length - 1 && currNode.equals(PATH_WILDCARD)) {
          // the we find the sg at the last node and the last node is a wildcard (find "root
          // .group1", for "root.*"), also append the wildcard (to make "root.group1.*")
          pathWithKnownSG.append(IoTDBConstant.PATH_SEPARATOR).append(PATH_WILDCARD);
        }
        paths.put(sgName, pathWithKnownSG.toString());
      } else if (!child.getChildren().isEmpty()) {
        // push it back so we can traver its children later
        nodeStack.push(child);
        depthStack.push(depth);
      }
    }
  }
}<|MERGE_RESOLUTION|>--- conflicted
+++ resolved
@@ -840,11 +840,7 @@
           return getCount(next, nodes, idx + 1);
         }
       } else {
-<<<<<<< HEAD
-        throw new PathNotExistException(node.getName() + "." + nodeReg);
-=======
-        throw new MetadataException(node.getName() + NO_CHILDNODE_MSG + nodeReg);
->>>>>>> 6711f95c
+        throw new PathNotExistException(node.getName() + NO_CHILDNODE_MSG + nodeReg);
       }
     } else {
       int cnt = 0;
