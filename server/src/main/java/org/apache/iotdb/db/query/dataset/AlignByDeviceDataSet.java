/*
 * Licensed to the Apache Software Foundation (ASF) under one
 * or more contributor license agreements.  See the NOTICE file
 * distributed with this work for additional information
 * regarding copyright ownership.  The ASF licenses this file
 * to you under the Apache License, Version 2.0 (the
 * "License"); you may not use this file except in compliance
 * with the License.  You may obtain a copy of the License at
 *
 *     http://www.apache.org/licenses/LICENSE-2.0
 *
 * Unless required by applicable law or agreed to in writing,
 * software distributed under the License is distributed on an
 * "AS IS" BASIS, WITHOUT WARRANTIES OR CONDITIONS OF ANY
 * KIND, either express or implied.  See the License for the
 * specific language governing permissions and limitations
 * under the License.
 */
package org.apache.iotdb.db.query.dataset;

import java.io.IOException;
import java.util.ArrayList;
import java.util.HashMap;
import java.util.Iterator;
import java.util.List;
import java.util.Map;
import java.util.Set;
import org.apache.iotdb.db.exception.StorageEngineException;
import org.apache.iotdb.db.exception.metadata.MetadataException;
import org.apache.iotdb.db.exception.query.QueryProcessException;
import org.apache.iotdb.db.metadata.MManager;
import org.apache.iotdb.db.metadata.mnode.MNode;
import org.apache.iotdb.db.qp.physical.crud.AggregationPlan;
import org.apache.iotdb.db.qp.physical.crud.AlignByDevicePlan;
import org.apache.iotdb.db.qp.physical.crud.AlignByDevicePlan.MeasurementType;
import org.apache.iotdb.db.qp.physical.crud.FillQueryPlan;
import org.apache.iotdb.db.qp.physical.crud.GroupByPlan;
import org.apache.iotdb.db.qp.physical.crud.RawDataQueryPlan;
import org.apache.iotdb.db.query.context.QueryContext;
import org.apache.iotdb.db.query.executor.IQueryRouter;
import org.apache.iotdb.tsfile.exception.filter.QueryFilterOptimizationException;
import org.apache.iotdb.tsfile.file.metadata.enums.TSDataType;
import org.apache.iotdb.tsfile.read.common.Field;
import org.apache.iotdb.tsfile.read.common.Path;
import org.apache.iotdb.tsfile.read.common.RowRecord;
import org.apache.iotdb.tsfile.read.expression.IExpression;
import org.apache.iotdb.tsfile.read.query.dataset.QueryDataSet;
import org.apache.iotdb.tsfile.utils.Binary;


/**
 * This QueryDataSet is used for ALIGN_BY_DEVICE query result.
 */
public class AlignByDeviceDataSet extends QueryDataSet {

  private DataSetType dataSetType;
  private IQueryRouter queryRouter;
  private QueryContext context;
  private IExpression expression;

  private List<String> measurements;
  private List<String> devices;
  private Map<String, IExpression> deviceToFilterMap;
  private Map<String, MeasurementType> measurementTypeMap;
  private Map<String, TSDataType> measurementDataTpeMap;

  private GroupByPlan groupByPlan;
  private FillQueryPlan fillQueryPlan;
  private AggregationPlan aggregationPlan;
  private RawDataQueryPlan rawDataQueryPlan;

  private boolean curDataSetInitialized;
  private String currentDevice;
  private QueryDataSet currentDataSet;
  private Iterator<String> deviceIterator;
  private List<String> executeColumns;

  public AlignByDeviceDataSet(AlignByDevicePlan alignByDevicePlan, QueryContext context,
      IQueryRouter queryRouter) {
    super(null, alignByDevicePlan.getDataTypes());

    this.measurements = alignByDevicePlan.getMeasurements();
    this.devices = alignByDevicePlan.getDevices();
    this.measurementDataTpeMap = alignByDevicePlan.getMeasurementDataTypeMap();
    this.queryRouter = queryRouter;
    this.context = context;
    this.deviceToFilterMap = alignByDevicePlan.getDeviceToFilterMap();
    this.measurementTypeMap = alignByDevicePlan.getMeasurementTypeMap();

    switch (alignByDevicePlan.getOperatorType()) {
      case GROUPBY:
        this.dataSetType = DataSetType.GROUPBY;
        this.groupByPlan = alignByDevicePlan.getGroupByPlan();
        break;
      case AGGREGATION:
        this.dataSetType = DataSetType.AGGREGATE;
        this.aggregationPlan = alignByDevicePlan.getAggregationPlan();
        break;
      case FILL:
        this.dataSetType = DataSetType.FILL;
        this.fillQueryPlan = alignByDevicePlan.getFillQueryPlan();
        break;
      default:
        this.dataSetType = DataSetType.QUERY;
        this.rawDataQueryPlan = new RawDataQueryPlan();
    }

    this.curDataSetInitialized = false;
    this.deviceIterator = devices.iterator();
  }

  protected boolean hasNextWithoutConstraint() throws IOException {
    if (curDataSetInitialized && currentDataSet.hasNext()) {
      return true;
    } else {
      curDataSetInitialized = false;
    }

    while (deviceIterator.hasNext()) {
      currentDevice = deviceIterator.next();
      // get all measurements of current device
      Set<String> measurementOfGivenDevice = getDeviceMeasurements(currentDevice);

      // extract paths and aggregations queried from all measurements
      // executeColumns is for calculating rowRecord
      executeColumns = new ArrayList<>();
      List<Path> executePaths = new ArrayList<>();
      List<TSDataType> tsDataTypes = new ArrayList<>();
      List<String> executeAggregations = new ArrayList<>();
      for (String column : measurementDataTpeMap.keySet()) {
        String measurement = column;
        if (dataSetType == DataSetType.GROUPBY || dataSetType == DataSetType.AGGREGATE) {
          measurement = column.substring(column.indexOf('(') + 1, column.indexOf(')'));
          if (measurementOfGivenDevice.contains(measurement)) {
            executeAggregations.add(column.substring(0, column.indexOf('(')));
          }
        }
        if (measurementOfGivenDevice.contains(measurement)) {
          executeColumns.add(column);
          executePaths.add(new Path(currentDevice, measurement));
          tsDataTypes.add(measurementDataTpeMap.get(column));
        }
      }

      // get filter to execute for the current device
      if (deviceToFilterMap != null) {
        this.expression = deviceToFilterMap.get(currentDevice);
      }

      try {
        switch (dataSetType) {
          case GROUPBY:
            groupByPlan.setDeduplicatedPaths(executePaths);
            groupByPlan.setDeduplicatedDataTypes(tsDataTypes);
            groupByPlan.setDeduplicatedAggregations(executeAggregations);
            currentDataSet = queryRouter.groupBy(groupByPlan, context);
            break;
          case AGGREGATE:
            aggregationPlan.setDeduplicatedPaths(executePaths);
            aggregationPlan.setDeduplicatedAggregations(executeAggregations);
            aggregationPlan.setDeduplicatedDataTypes(tsDataTypes);
            aggregationPlan.setExpression(expression);
            currentDataSet = queryRouter.aggregate(aggregationPlan, context);
            break;
          case FILL:
            fillQueryPlan.setDeduplicatedDataTypes(tsDataTypes);
            fillQueryPlan.setDeduplicatedPaths(executePaths);
            currentDataSet = queryRouter.fill(fillQueryPlan, context);
            break;
          case QUERY:
            rawDataQueryPlan.setDeduplicatedPaths(executePaths);
            rawDataQueryPlan.setDeduplicatedDataTypes(tsDataTypes);
            rawDataQueryPlan.setExpression(expression);
            currentDataSet = queryRouter.rawDataQuery(rawDataQueryPlan, context);
            break;
          default:
            throw new IOException("unsupported DataSetType");
        }
      } catch (QueryProcessException | QueryFilterOptimizationException | StorageEngineException e) {
        throw new IOException(e);
      }

      if (currentDataSet.hasNext()) {
        curDataSetInitialized = true;
        return true;
      }
    }
    return false;
  }

  protected Set<String> getDeviceMeasurements(String device) throws IOException {
    try {
<<<<<<< HEAD
      MNode deviceNode = MManager.getInstance().getNodeByPath(currentDevice);
      return deviceNode.getChildren().keySet();
    } catch (MetadataException e) {
      throw new IOException("Cannot get node from " + currentDevice, e);
=======
      MNode deviceNode = MManager.getInstance().getNodeByPath(device);
      return deviceNode.getChildren().keySet();
    } catch (MetadataException e) {
      throw new IOException("Cannot get node from " + device, e);
>>>>>>> 780b426c
    }
  }

  protected RowRecord nextWithoutConstraint() throws IOException {
    RowRecord originRowRecord = currentDataSet.next();

    RowRecord rowRecord = new RowRecord(originRowRecord.getTimestamp());

    Field deviceField = new Field(TSDataType.TEXT);
    deviceField.setBinaryV(new Binary(currentDevice));
    rowRecord.addField(deviceField);

    List<Field> measurementFields = originRowRecord.getFields();
    Map<String, Field> currentColumnMap = new HashMap<>();
    for (int i = 0; i < measurementFields.size(); i++) {
      currentColumnMap.put(executeColumns.get(i), measurementFields.get(i));
    }

    for (String measurement : measurements) {
      switch (measurementTypeMap.get(measurement)) {
        case Exist:
          if (currentColumnMap.get(measurement) != null) {
            rowRecord.addField(currentColumnMap.get(measurement));
          } else {
            rowRecord.addField(new Field(null));
          }
          break;
        case NonExist:
          rowRecord.addField(new Field(null));
          break;
        case Constant:
          Field res = new Field(TSDataType.TEXT);
          res.setBinaryV(Binary.valueOf(measurement));
          rowRecord.addField(res);
          break;
      }
    }

    return rowRecord;
  }

  private enum DataSetType {
    GROUPBY, AGGREGATE, FILL, QUERY
  }

}<|MERGE_RESOLUTION|>--- conflicted
+++ resolved
@@ -190,17 +190,10 @@
 
   protected Set<String> getDeviceMeasurements(String device) throws IOException {
     try {
-<<<<<<< HEAD
-      MNode deviceNode = MManager.getInstance().getNodeByPath(currentDevice);
-      return deviceNode.getChildren().keySet();
-    } catch (MetadataException e) {
-      throw new IOException("Cannot get node from " + currentDevice, e);
-=======
       MNode deviceNode = MManager.getInstance().getNodeByPath(device);
       return deviceNode.getChildren().keySet();
     } catch (MetadataException e) {
       throw new IOException("Cannot get node from " + device, e);
->>>>>>> 780b426c
     }
   }
 
