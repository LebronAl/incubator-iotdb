/*
 * Licensed to the Apache Software Foundation (ASF) under one
 * or more contributor license agreements.  See the NOTICE file
 * distributed with this work for additional information
 * regarding copyright ownership.  The ASF licenses this file
 * to you under the Apache License, Version 2.0 (the
 * "License"); you may not use this file except in compliance
 * with the License.  You may obtain a copy of the License at
 *
 *     http://www.apache.org/licenses/LICENSE-2.0
 *
 * Unless required by applicable law or agreed to in writing,
 * software distributed under the License is distributed on an
 * "AS IS" BASIS, WITHOUT WARRANTIES OR CONDITIONS OF ANY
 * KIND, either express or implied.  See the License for the
 * specific language governing permissions and limitations
 * under the License.
 */

package org.apache.iotdb.db.engine.compaction.utils;

import static org.apache.iotdb.db.utils.MergeUtils.writeTVPair;

import com.google.common.util.concurrent.RateLimiter;
import java.io.IOException;
import java.util.ArrayList;
import java.util.HashMap;
import java.util.HashSet;
import java.util.Iterator;
import java.util.LinkedHashMap;
import java.util.List;
import java.util.Map;
import java.util.Map.Entry;
import java.util.Set;
import java.util.TreeMap;
import org.apache.iotdb.db.conf.IoTDBDescriptor;
import org.apache.iotdb.db.engine.merge.manage.MergeManager;
import org.apache.iotdb.db.engine.storagegroup.TsFileResource;
import org.apache.iotdb.tsfile.file.metadata.ChunkMetadata;
import org.apache.iotdb.tsfile.read.TimeValuePair;
import org.apache.iotdb.tsfile.read.TsFileSequenceReader;
import org.apache.iotdb.tsfile.read.common.Chunk;
import org.apache.iotdb.tsfile.read.reader.BatchDataIterator;
import org.apache.iotdb.tsfile.read.reader.IChunkReader;
import org.apache.iotdb.tsfile.read.reader.IPointReader;
import org.apache.iotdb.tsfile.read.reader.chunk.ChunkReaderByTimestamp;
import org.apache.iotdb.tsfile.utils.Pair;
import org.apache.iotdb.tsfile.write.chunk.ChunkWriterImpl;
import org.apache.iotdb.tsfile.write.chunk.IChunkWriter;
import org.apache.iotdb.tsfile.write.schema.MeasurementSchema;
import org.apache.iotdb.tsfile.write.writer.RestorableTsFileIOWriter;
import org.slf4j.Logger;
import org.slf4j.LoggerFactory;

public class CompactionUtils {

  private static final Logger logger = LoggerFactory.getLogger(CompactionUtils.class);
  private static final int MERGE_PAGE_POINT_NUM = IoTDBDescriptor.getInstance().getConfig()
      .getMergePagePointNumberThreshold();

  private CompactionUtils() {
    throw new IllegalStateException("Utility class");
  }

  private static Pair<ChunkMetadata, Chunk> readByAppendMerge(
      Map<TsFileSequenceReader, List<ChunkMetadata>> readerChunkMetadataMap) throws IOException {
    ChunkMetadata newChunkMetadata = null;
    Chunk newChunk = null;
    for (Entry<TsFileSequenceReader, List<ChunkMetadata>> entry : readerChunkMetadataMap
        .entrySet()) {
      for (ChunkMetadata chunkMetadata : entry.getValue()) {
        Chunk chunk = entry.getKey().readMemChunk(chunkMetadata);
        if (newChunkMetadata == null) {
          newChunkMetadata = chunkMetadata;
          newChunk = chunk;
        } else {
          newChunkMetadata.mergeChunkMetadata(chunkMetadata);
          newChunk.mergeChunk(chunk);
        }
      }
    }
    return new Pair<>(newChunkMetadata, newChunk);
  }

  private static long readByDeserializeMerge(
      Map<TsFileSequenceReader, List<ChunkMetadata>> readerChunkMetadataMap, long maxVersion,
      Map<Long, TimeValuePair> timeValuePairMap)
      throws IOException {
    for (Entry<TsFileSequenceReader, List<ChunkMetadata>> entry : readerChunkMetadataMap
        .entrySet()) {
      TsFileSequenceReader reader = entry.getKey();
      List<ChunkMetadata> chunkMetadataList = entry.getValue();
      for (ChunkMetadata chunkMetadata : chunkMetadataList) {
        maxVersion = Math.max(chunkMetadata.getVersion(), maxVersion);
        IChunkReader chunkReader = new ChunkReaderByTimestamp(
            reader.readMemChunk(chunkMetadata));
        while (chunkReader.hasNextSatisfiedPage()) {
          IPointReader iPointReader = new BatchDataIterator(
              chunkReader.nextPageData());
          while (iPointReader.hasNextTimeValuePair()) {
            TimeValuePair timeValuePair = iPointReader.nextTimeValuePair();
            timeValuePairMap.put(timeValuePair.getTimestamp(), timeValuePair);
          }
        }
      }
    }
    return maxVersion;
  }

  private static long writeByAppendMerge(long maxVersion, String device,
      RateLimiter compactionWriteRateLimiter,
      Map<TsFileSequenceReader, List<ChunkMetadata>> readerChunkMetadatasMap,
      TsFileResource targetResource, RestorableTsFileIOWriter writer) throws IOException {
    Pair<ChunkMetadata, Chunk> chunkPair = readByAppendMerge(readerChunkMetadatasMap);
    ChunkMetadata newChunkMetadata = chunkPair.left;
    Chunk newChunk = chunkPair.right;
    if (newChunkMetadata != null && newChunk != null) {
      maxVersion = Math.max(newChunkMetadata.getVersion(), maxVersion);
      // wait for limit write
      MergeManager.mergeRateLimiterAcquire(compactionWriteRateLimiter,
          (long) newChunk.getHeader().getDataSize() + newChunk.getData().position());
      writer.writeChunk(newChunk, newChunkMetadata);
      targetResource.updateStartTime(device, newChunkMetadata.getStartTime());
      targetResource.updateEndTime(device, newChunkMetadata.getEndTime());
    }
    return maxVersion;
  }

  private static long writeByDeserializeMerge(long maxVersion, String device,
      RateLimiter compactionRateLimiter,
      Entry<String, Map<TsFileSequenceReader, List<ChunkMetadata>>> entry,
      TsFileResource targetResource, RestorableTsFileIOWriter writer) throws IOException {
    Map<Long, TimeValuePair> timeValuePairMap = new TreeMap<>();
    maxVersion = readByDeserializeMerge(entry.getValue(), maxVersion, timeValuePairMap);
    Iterator<List<ChunkMetadata>> chunkMetadataListIterator = entry.getValue().values()
        .iterator();
    if (!chunkMetadataListIterator.hasNext()) {
      return maxVersion;
    }
    List<ChunkMetadata> chunkMetadataList = chunkMetadataListIterator.next();
    if (chunkMetadataList.isEmpty()) {
      return maxVersion;
    }
    IChunkWriter chunkWriter = new ChunkWriterImpl(
        new MeasurementSchema(entry.getKey(), chunkMetadataList.get(0).getDataType()));
    for (TimeValuePair timeValuePair : timeValuePairMap.values()) {
      writeTVPair(timeValuePair, chunkWriter);
      targetResource.updateStartTime(device, timeValuePair.getTimestamp());
      targetResource.updateEndTime(device, timeValuePair.getTimestamp());
    }
    // wait for limit write
    MergeManager
        .mergeRateLimiterAcquire(compactionRateLimiter, chunkWriter.getCurrentChunkSize());
    chunkWriter.writeToFileWriter(writer);
    return maxVersion;
  }

  private static Set<String> getTsFileDevicesSet(List<TsFileResource> subLevelResources,
      Map<String, TsFileSequenceReader> tsFileSequenceReaderMap, String storageGroup)
      throws IOException {
    Set<String> tsFileDevicesSet = new HashSet<>();
    for (TsFileResource levelResource : subLevelResources) {
      TsFileSequenceReader reader = buildReaderFromTsFileResource(levelResource,
          tsFileSequenceReaderMap,
          storageGroup);
      if (reader == null) {
        continue;
      }
      tsFileDevicesSet.addAll(reader.getAllDevices());
    }
    return tsFileDevicesSet;
  }

  /**
   * @param targetResource the target resource to be merged to
   * @param tsFileResources the source resource to be merged
   * @param storageGroup the storage group name
   * @param compactionLogger the logger
   * @param devices the devices to be skipped(used by recover)
   */
  @SuppressWarnings("squid:S3776") // Suppress high Cognitive Complexity warning
  public static void merge(TsFileResource targetResource,
      List<TsFileResource> tsFileResources, String storageGroup,
      CompactionLogger compactionLogger,
      Set<String> devices, boolean sequence) throws IOException {
    RestorableTsFileIOWriter writer = new RestorableTsFileIOWriter(targetResource.getTsFile());
    Map<String, TsFileSequenceReader> tsFileSequenceReaderMap = new HashMap<>();
    RateLimiter compactionWriteRateLimiter = MergeManager.getINSTANCE().getMergeWriteRateLimiter();
    Set<String> tsFileDevicesMap = getTsFileDevicesSet(tsFileResources, tsFileSequenceReaderMap,
        storageGroup);
    for (String device : tsFileDevicesMap) {
      if (devices.contains(device)) {
        continue;
      }
      writer.startChunkGroup(device);
      // sort chunkMeta by measurement
      Map<String, Map<TsFileSequenceReader, List<ChunkMetadata>>> measurementChunkMetadataMap = new HashMap<>();
      for (TsFileResource levelResource : tsFileResources) {
        TsFileSequenceReader reader = buildReaderFromTsFileResource(levelResource,
            tsFileSequenceReaderMap, storageGroup);
        Map<String, List<ChunkMetadata>> chunkMetadataMap = reader
            .readChunkMetadataInDevice(device);
        for (Entry<String, List<ChunkMetadata>> entry : chunkMetadataMap.entrySet()) {
          for (ChunkMetadata chunkMetadata : entry.getValue()) {
            Map<TsFileSequenceReader, List<ChunkMetadata>> readerChunkMetadataMap;
            String measurementUid = chunkMetadata.getMeasurementUid();
            if (measurementChunkMetadataMap.containsKey(measurementUid)) {
              readerChunkMetadataMap = measurementChunkMetadataMap.get(measurementUid);
            } else {
              readerChunkMetadataMap = new LinkedHashMap<>();
            }
            List<ChunkMetadata> chunkMetadataList;
            if (readerChunkMetadataMap.containsKey(reader)) {
              chunkMetadataList = readerChunkMetadataMap.get(reader);
            } else {
              chunkMetadataList = new ArrayList<>();
            }
            chunkMetadataList.add(chunkMetadata);
            readerChunkMetadataMap.put(reader, chunkMetadataList);
            measurementChunkMetadataMap
                .put(chunkMetadata.getMeasurementUid(), readerChunkMetadataMap);
          }
        }
      }
      if (!sequence) {
        long maxVersion = Long.MIN_VALUE;
        for (Entry<String, Map<TsFileSequenceReader, List<ChunkMetadata>>> entry : measurementChunkMetadataMap
            .entrySet()) {
          maxVersion = writeByDeserializeMerge(maxVersion, device, compactionWriteRateLimiter,
              entry,
              targetResource, writer);
        }
        writer.endChunkGroup();
        writer.writeVersion(maxVersion);
      } else {
        long maxVersion = Long.MIN_VALUE;
        for (Entry<String, Map<TsFileSequenceReader, List<ChunkMetadata>>> entry : measurementChunkMetadataMap
            .entrySet()) {
          Map<TsFileSequenceReader, List<ChunkMetadata>> readerChunkMetadatasMap = entry.getValue();
          boolean isPageEnoughLarge = true;
          for (List<ChunkMetadata> chunkMetadatas : readerChunkMetadatasMap.values()) {
            for (ChunkMetadata chunkMetadata : chunkMetadatas) {
              if (chunkMetadata.getNumOfPoints() < MERGE_PAGE_POINT_NUM) {
                isPageEnoughLarge = false;
                break;
              }
            }
          }
          if (isPageEnoughLarge) {
            logger.debug("{} [Compaction] page enough large, use append merge", storageGroup);
            // append page in chunks, so we do not have to deserialize a chunk
            maxVersion = writeByAppendMerge(maxVersion, device, compactionWriteRateLimiter,
                readerChunkMetadatasMap, targetResource, writer);
          } else {
            logger
<<<<<<< HEAD
                .debug("{} [Compaction] page not enough large, use deserialize merge",
                    storageGroup);
=======
                .debug("{} [Compaction] page too small, use deserialize merge", storageGroup);
>>>>>>> 766af3bb
            // we have to deserialize chunks to merge pages
            maxVersion = writeByDeserializeMerge(maxVersion, device, compactionWriteRateLimiter,
                entry, targetResource, writer);
          }
        }
        writer.endChunkGroup();
        writer.writeVersion(maxVersion);
      }
      if (compactionLogger != null) {
        compactionLogger.logDevice(device, writer.getPos());
      }
    }

    for (TsFileSequenceReader reader : tsFileSequenceReaderMap.values()) {
      reader.close();
    }

    for (TsFileResource tsFileResource : tsFileResources) {
      targetResource.updatePlanIndexes(tsFileResource);
    }
    targetResource.serialize();
    writer.endFile();
    targetResource.close();
  }

  private static TsFileSequenceReader buildReaderFromTsFileResource(TsFileResource levelResource,
      Map<String, TsFileSequenceReader> tsFileSequenceReaderMap, String storageGroup) {
    return tsFileSequenceReaderMap.computeIfAbsent(levelResource.getTsFile().getAbsolutePath(),
        path -> {
          try {
            if (levelResource.getTsFile().exists()) {
              return new TsFileSequenceReader(path);
            } else {
              logger.info("{} tsfile does not exist", path);
              return null;
            }
          } catch (IOException e) {
            logger.error(
                "Storage group {}, flush recover meets error. reader create failed.",
                storageGroup, e);
            return null;
          }
        });
  }
}<|MERGE_RESOLUTION|>--- conflicted
+++ resolved
@@ -253,12 +253,7 @@
                 readerChunkMetadatasMap, targetResource, writer);
           } else {
             logger
-<<<<<<< HEAD
-                .debug("{} [Compaction] page not enough large, use deserialize merge",
-                    storageGroup);
-=======
                 .debug("{} [Compaction] page too small, use deserialize merge", storageGroup);
->>>>>>> 766af3bb
             // we have to deserialize chunks to merge pages
             maxVersion = writeByDeserializeMerge(maxVersion, device, compactionWriteRateLimiter,
                 entry, targetResource, writer);
