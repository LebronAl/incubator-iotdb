/*
 * Licensed to the Apache Software Foundation (ASF) under one
 * or more contributor license agreements.  See the NOTICE file
 * distributed with this work for additional information
 * regarding copyright ownership.  The ASF licenses this file
 * to you under the Apache License, Version 2.0 (the
 * "License"); you may not use this file except in compliance
 * with the License.  You may obtain a copy of the License at
 *
 *     http://www.apache.org/licenses/LICENSE-2.0
 *
 * Unless required by applicable law or agreed to in writing,
 * software distributed under the License is distributed on an
 * "AS IS" BASIS, WITHOUT WARRANTIES OR CONDITIONS OF ANY
 * KIND, either express or implied.  See the License for the
 * specific language governing permissions and limitations
 * under the License.
 */

package org.apache.iotdb.db.query.executor;

import java.io.IOException;
import java.util.ArrayList;
import java.util.Arrays;
import java.util.HashMap;
import java.util.List;
import java.util.Map;
import org.apache.iotdb.db.conf.IoTDBDescriptor;
import org.apache.iotdb.db.engine.querycontext.QueryDataSource;
import org.apache.iotdb.db.exception.StorageEngineException;
import org.apache.iotdb.db.exception.query.QueryProcessException;
import org.apache.iotdb.db.qp.physical.crud.AggregationPlan;
import org.apache.iotdb.db.query.aggregation.AggregateResult;
import org.apache.iotdb.db.query.context.QueryContext;
import org.apache.iotdb.db.query.control.QueryResourceManager;
import org.apache.iotdb.db.query.dataset.SingleDataSet;
import org.apache.iotdb.db.query.factory.AggregateResultFactory;
import org.apache.iotdb.db.query.filter.TsFileFilter;
<<<<<<< HEAD
import org.apache.iotdb.db.query.reader.series.IReaderByTimestamp;
=======
>>>>>>> cb8ecb8b
import org.apache.iotdb.db.query.reader.series.IAggregateReader;
import org.apache.iotdb.db.query.reader.series.IReaderByTimestamp;
import org.apache.iotdb.db.query.reader.series.SeriesAggregateReader;
import org.apache.iotdb.db.query.reader.series.SeriesReaderByTimestamp;
import org.apache.iotdb.db.query.timegenerator.ServerTimeGenerator;
import org.apache.iotdb.db.utils.QueryUtils;
import org.apache.iotdb.tsfile.file.metadata.enums.TSDataType;
import org.apache.iotdb.tsfile.file.metadata.statistics.Statistics;
import org.apache.iotdb.tsfile.read.common.BatchData;
import org.apache.iotdb.tsfile.read.common.Path;
import org.apache.iotdb.tsfile.read.common.RowRecord;
import org.apache.iotdb.tsfile.read.expression.IExpression;
import org.apache.iotdb.tsfile.read.expression.impl.GlobalTimeExpression;
import org.apache.iotdb.tsfile.read.filter.basic.Filter;
import org.apache.iotdb.tsfile.read.query.dataset.QueryDataSet;
import org.apache.iotdb.tsfile.read.query.timegenerator.TimeGenerator;

public class AggregationExecutor {

  private List<Path> selectedSeries;
  protected List<TSDataType> dataTypes;
  protected List<String> aggregations;
  protected IExpression expression;

  /**
   * aggregation batch calculation size.
   **/
  private int aggregateFetchSize;

  public AggregationExecutor(AggregationPlan aggregationPlan) {
    this.selectedSeries = aggregationPlan.getDeduplicatedPaths();
    this.dataTypes = aggregationPlan.getDeduplicatedDataTypes();
    this.aggregations = aggregationPlan.getDeduplicatedAggregations();
    this.expression = aggregationPlan.getExpression();
    this.aggregateFetchSize = IoTDBDescriptor.getInstance().getConfig().getBatchSize();
  }

  /**
   * execute aggregate function with only time filter or no filter.
   *
   * @param context query context
   */
  public QueryDataSet executeWithoutValueFilter(QueryContext context)
      throws StorageEngineException, IOException, QueryProcessException {

    Filter timeFilter = null;
    if (expression != null) {
      timeFilter = ((GlobalTimeExpression) expression).getFilter();
    }

    // TODO use multi-thread
    Map<Path, List<Integer>> pathToAggrIndexesMap = groupAggregationsBySeries(selectedSeries);
    AggregateResult[] aggregateResultList = new AggregateResult[selectedSeries.size()];
    for (Map.Entry<Path, List<Integer>> entry : pathToAggrIndexesMap.entrySet()) {
      List<AggregateResult> aggregateResults = aggregateOneSeries(entry, timeFilter, context);
      int index = 0;
      for (int i : entry.getValue()) {
        aggregateResultList[i] = aggregateResults.get(index);
        index++;
      }
    }

    return constructDataSet(Arrays.asList(aggregateResultList));
  }

  /**
   * get aggregation result for one series
   *
   * @param pathToAggrIndexes entry of path to aggregation indexes map
   * @param timeFilter time filter
   * @param context query context
   * @return AggregateResult list
   */
  protected List<AggregateResult> aggregateOneSeries(
      Map.Entry<Path, List<Integer>> pathToAggrIndexes,
      Filter timeFilter, QueryContext context)
      throws IOException, QueryProcessException, StorageEngineException {
    List<AggregateResult> aggregateResultList = new ArrayList<>();

    Path seriesPath = pathToAggrIndexes.getKey();
    TSDataType tsDataType = dataTypes.get(pathToAggrIndexes.getValue().get(0));

    for (int i : pathToAggrIndexes.getValue()) {
      // construct AggregateResult
      AggregateResult aggregateResult = AggregateResultFactory
          .getAggrResultByName(aggregations.get(i), tsDataType);
      aggregateResultList.add(aggregateResult);
    }
    aggregateOneSeries(seriesPath, context, timeFilter, tsDataType, aggregateResultList, null);
    return aggregateResultList;
  }

  public static void aggregateOneSeries(Path seriesPath, QueryContext context, Filter timeFilter,
      TSDataType tsDataType, List<AggregateResult> aggregateResultList, TsFileFilter fileFilter)
      throws StorageEngineException, IOException, QueryProcessException {
<<<<<<< HEAD
    List<Boolean> isCalculatedList = new ArrayList<>();
    for (int i = 0; i < aggregateResultList.size(); i++) {
      isCalculatedList.add(false);
    }
=======

>>>>>>> cb8ecb8b
    // construct series reader without value filter
    QueryDataSource queryDataSource = QueryResourceManager.getInstance()
        .getQueryDataSource(seriesPath, context, timeFilter);
    if (fileFilter != null) {
      QueryUtils.filterQueryDataSource(queryDataSource, fileFilter);
    }
    // update filter by TTL
    timeFilter = queryDataSource.updateFilterUsingTTL(timeFilter);

    IAggregateReader seriesReader = new SeriesAggregateReader(seriesPath,
        tsDataType, context, queryDataSource, timeFilter, null, null);
    aggregateFromReader(seriesReader, aggregateResultList);
  }

<<<<<<< HEAD
    int remainingToCalculate = aggregateResultList.size();
=======
  private static void aggregateFromReader(IAggregateReader seriesReader,
      List<AggregateResult> aggregateResultList) throws QueryProcessException, IOException {
    int remainingToCalculate = aggregateResultList.size();
    boolean[] isCalculatedArray = new boolean[aggregateResultList.size()];
>>>>>>> cb8ecb8b

    while (seriesReader.hasNextChunk()) {
      // cal by chunk statistics
      if (seriesReader.canUseCurrentChunkStatistics()) {
        Statistics chunkStatistics = seriesReader.currentChunkStatistics();
<<<<<<< HEAD
        for (int i = 0; i < aggregateResultList.size(); i++) {
          if (Boolean.FALSE.equals(isCalculatedList.get(i))) {
            AggregateResult aggregateResult = aggregateResultList.get(i);
            aggregateResult.updateResultFromStatistics(chunkStatistics);
            if (aggregateResult.isCalculatedAggregationResult()) {
              isCalculatedList.set(i, true);
              remainingToCalculate--;
              if (remainingToCalculate == 0) {
                return;
              }
            }
          }
=======
        remainingToCalculate = aggregateStatistics(aggregateResultList, isCalculatedArray,
            remainingToCalculate, chunkStatistics);
        if (remainingToCalculate == 0) {
          return;
>>>>>>> cb8ecb8b
        }
        seriesReader.skipCurrentChunk();
        continue;
      }
<<<<<<< HEAD
      while (seriesReader.hasNextPage()) {
        //cal by page statistics
        if (seriesReader.canUseCurrentPageStatistics()) {
          Statistics pageStatistic = seriesReader.currentPageStatistics();
          for (int i = 0; i < aggregateResultList.size(); i++) {
            if (Boolean.FALSE.equals(isCalculatedList.get(i))) {
              AggregateResult aggregateResult = aggregateResultList.get(i);
              aggregateResult.updateResultFromStatistics(pageStatistic);
              if (aggregateResult.isCalculatedAggregationResult()) {
                isCalculatedList.set(i, true);
                remainingToCalculate--;
                if (remainingToCalculate == 0) {
                  return;
                }
              }
            }
=======
      remainingToCalculate = aggregateOverlappedPages(seriesReader, aggregateResultList,
          isCalculatedArray, remainingToCalculate);
    }
  }

  /**
   * Aggregate each result in the list with the statistics
   * @param aggregateResultList
   * @param isCalculatedArray
   * @param remainingToCalculate
   * @param statistics
   * @return new remainingToCalculate
   * @throws QueryProcessException
   */
  private static int aggregateStatistics(List<AggregateResult> aggregateResultList,
      boolean[] isCalculatedArray, int remainingToCalculate, Statistics statistics)
      throws QueryProcessException {
    int newRemainingToCalculate = remainingToCalculate;
    for (int i = 0; i < aggregateResultList.size(); i++) {
      if (!isCalculatedArray[i]) {
        AggregateResult aggregateResult = aggregateResultList.get(i);
        aggregateResult.updateResultFromStatistics(statistics);
        if (aggregateResult.isCalculatedAggregationResult()) {
          isCalculatedArray[i] = true;
          newRemainingToCalculate--;
          if (newRemainingToCalculate == 0) {
            return newRemainingToCalculate;
>>>>>>> cb8ecb8b
          }
        }
<<<<<<< HEAD
        // cal by page data
        while (seriesReader.hasNextOverlappedPage()) {
          BatchData nextOverlappedPageData = seriesReader.nextOverlappedPage();
          for (int i = 0; i < aggregateResultList.size(); i++) {
            if (Boolean.FALSE.equals(isCalculatedList.get(i))) {
              AggregateResult aggregateResult = aggregateResultList.get(i);
              aggregateResult.updateResultFromPageData(nextOverlappedPageData);
              nextOverlappedPageData.resetBatchData();
              if (aggregateResult.isCalculatedAggregationResult()) {
                isCalculatedList.set(i, true);
                remainingToCalculate--;
                if (remainingToCalculate == 0) {
                  return;
                }
              }
            }
          }
        }
      }
    }
=======
      }
    }
    return newRemainingToCalculate;
  }

  private static int aggregateOverlappedPages(IAggregateReader seriesReader,
      List<AggregateResult> aggregateResultList, boolean[] isCalculatedArray, int remainingToCalculate)
      throws IOException {
    // cal by page data
    int newRemainingToCalculate = remainingToCalculate;
    while (seriesReader.hasNextPage()) {
      BatchData nextOverlappedPageData = seriesReader.nextPage();
      for (int i = 0; i < aggregateResultList.size(); i++) {
        if (!isCalculatedArray[i]) {
          AggregateResult aggregateResult = aggregateResultList.get(i);
          aggregateResult.updateResultFromPageData(nextOverlappedPageData);
          nextOverlappedPageData.resetBatchData();
          if (aggregateResult.isCalculatedAggregationResult()) {
            isCalculatedArray[i] = true;
            newRemainingToCalculate--;
            if (newRemainingToCalculate == 0) {
              return newRemainingToCalculate;
            }
          }
        }
      }
    }
    return newRemainingToCalculate;
>>>>>>> cb8ecb8b
  }

  /**
   * execute aggregate function with value filter.
   *
   * @param context query context.
   */
  public QueryDataSet executeWithValueFilter(QueryContext context)
      throws StorageEngineException, IOException {

    TimeGenerator timestampGenerator = getTimeGenerator(context);
    List<IReaderByTimestamp> readersOfSelectedSeries = new ArrayList<>();
    for (int i = 0; i < selectedSeries.size(); i++) {
      Path path = selectedSeries.get(i);
      IReaderByTimestamp seriesReaderByTimestamp = getReaderByTime(path,
          dataTypes.get(i), context);
      readersOfSelectedSeries.add(seriesReaderByTimestamp);
    }

    List<AggregateResult> aggregateResults = new ArrayList<>();
    for (int i = 0; i < selectedSeries.size(); i++) {
      TSDataType type = dataTypes.get(i);
      AggregateResult result = AggregateResultFactory.getAggrResultByName(aggregations.get(i), type);
      aggregateResults.add(result);
    }
    aggregateWithValueFilter(aggregateResults, timestampGenerator, readersOfSelectedSeries);
    return constructDataSet(aggregateResults);
  }

  protected TimeGenerator getTimeGenerator(QueryContext context) throws StorageEngineException {
    return new ServerTimeGenerator(expression, context);
  }

  protected IReaderByTimestamp getReaderByTime(Path path, TSDataType dataType,
      QueryContext context) throws StorageEngineException {
    return new SeriesReaderByTimestamp(path,
        dataType, context,
        QueryResourceManager.getInstance().getQueryDataSource(path, context, null), null);
  }

  /**
   * calculate aggregation result with value filter.
   */
  private void aggregateWithValueFilter(List<AggregateResult> aggregateResults,
      TimeGenerator timestampGenerator, List<IReaderByTimestamp> readersOfSelectedSeries)
      throws IOException {

    while (timestampGenerator.hasNext()) {

      // generate timestamps for aggregate
      long[] timeArray = new long[aggregateFetchSize];
      int timeArrayLength = 0;
      for (int cnt = 0; cnt < aggregateFetchSize; cnt++) {
        if (!timestampGenerator.hasNext()) {
          break;
        }
        timeArray[timeArrayLength++] = timestampGenerator.next();
      }

      // cal part of aggregate result
      for (int i = 0; i < readersOfSelectedSeries.size(); i++) {
        aggregateResults.get(i).updateResultUsingTimestamps(timeArray, timeArrayLength,
            readersOfSelectedSeries.get(i));
      }
    }
  }

  /**
   * using aggregate result data list construct QueryDataSet.
   *
   * @param aggregateResultList aggregate result list
   */
  private QueryDataSet constructDataSet(List<AggregateResult> aggregateResultList) {
    RowRecord record = new RowRecord(0);
    for (AggregateResult resultData : aggregateResultList) {
      TSDataType dataType = resultData.getResultDataType();
      record.addField(resultData.getResult(), dataType);
    }

    SingleDataSet dataSet = new SingleDataSet(selectedSeries, dataTypes);
    dataSet.setRecord(record);
    return dataSet;
  }

  /**
   * Merge same series and convert to series map. For example: Given: paths: s1, s2, s3, s1 and
   * aggregations: count, sum, count, sum. Then: pathToAggrIndexesMap: s1 -> 0, 3; s2 -> 1; s3 -> 2
   *
   * @param selectedSeries selected series
   * @return path to aggregation indexes map
   */
  private Map<Path, List<Integer>> groupAggregationsBySeries(List<Path> selectedSeries) {
    Map<Path, List<Integer>> pathToAggrIndexesMap = new HashMap<>();
    for (int i = 0; i < selectedSeries.size(); i++) {
      Path series = selectedSeries.get(i);
      List<Integer> indexList = pathToAggrIndexesMap
          .computeIfAbsent(series, key -> new ArrayList<>());
      indexList.add(i);
    }
    return pathToAggrIndexesMap;
  }
}<|MERGE_RESOLUTION|>--- conflicted
+++ resolved
@@ -36,10 +36,6 @@
 import org.apache.iotdb.db.query.dataset.SingleDataSet;
 import org.apache.iotdb.db.query.factory.AggregateResultFactory;
 import org.apache.iotdb.db.query.filter.TsFileFilter;
-<<<<<<< HEAD
-import org.apache.iotdb.db.query.reader.series.IReaderByTimestamp;
-=======
->>>>>>> cb8ecb8b
 import org.apache.iotdb.db.query.reader.series.IAggregateReader;
 import org.apache.iotdb.db.query.reader.series.IReaderByTimestamp;
 import org.apache.iotdb.db.query.reader.series.SeriesAggregateReader;
@@ -135,14 +131,7 @@
   public static void aggregateOneSeries(Path seriesPath, QueryContext context, Filter timeFilter,
       TSDataType tsDataType, List<AggregateResult> aggregateResultList, TsFileFilter fileFilter)
       throws StorageEngineException, IOException, QueryProcessException {
-<<<<<<< HEAD
-    List<Boolean> isCalculatedList = new ArrayList<>();
-    for (int i = 0; i < aggregateResultList.size(); i++) {
-      isCalculatedList.add(false);
-    }
-=======
-
->>>>>>> cb8ecb8b
+
     // construct series reader without value filter
     QueryDataSource queryDataSource = QueryResourceManager.getInstance()
         .getQueryDataSource(seriesPath, context, timeFilter);
@@ -157,60 +146,23 @@
     aggregateFromReader(seriesReader, aggregateResultList);
   }
 
-<<<<<<< HEAD
-    int remainingToCalculate = aggregateResultList.size();
-=======
   private static void aggregateFromReader(IAggregateReader seriesReader,
       List<AggregateResult> aggregateResultList) throws QueryProcessException, IOException {
     int remainingToCalculate = aggregateResultList.size();
     boolean[] isCalculatedArray = new boolean[aggregateResultList.size()];
->>>>>>> cb8ecb8b
 
     while (seriesReader.hasNextChunk()) {
       // cal by chunk statistics
       if (seriesReader.canUseCurrentChunkStatistics()) {
         Statistics chunkStatistics = seriesReader.currentChunkStatistics();
-<<<<<<< HEAD
-        for (int i = 0; i < aggregateResultList.size(); i++) {
-          if (Boolean.FALSE.equals(isCalculatedList.get(i))) {
-            AggregateResult aggregateResult = aggregateResultList.get(i);
-            aggregateResult.updateResultFromStatistics(chunkStatistics);
-            if (aggregateResult.isCalculatedAggregationResult()) {
-              isCalculatedList.set(i, true);
-              remainingToCalculate--;
-              if (remainingToCalculate == 0) {
-                return;
-              }
-            }
-          }
-=======
         remainingToCalculate = aggregateStatistics(aggregateResultList, isCalculatedArray,
             remainingToCalculate, chunkStatistics);
         if (remainingToCalculate == 0) {
           return;
->>>>>>> cb8ecb8b
         }
         seriesReader.skipCurrentChunk();
         continue;
       }
-<<<<<<< HEAD
-      while (seriesReader.hasNextPage()) {
-        //cal by page statistics
-        if (seriesReader.canUseCurrentPageStatistics()) {
-          Statistics pageStatistic = seriesReader.currentPageStatistics();
-          for (int i = 0; i < aggregateResultList.size(); i++) {
-            if (Boolean.FALSE.equals(isCalculatedList.get(i))) {
-              AggregateResult aggregateResult = aggregateResultList.get(i);
-              aggregateResult.updateResultFromStatistics(pageStatistic);
-              if (aggregateResult.isCalculatedAggregationResult()) {
-                isCalculatedList.set(i, true);
-                remainingToCalculate--;
-                if (remainingToCalculate == 0) {
-                  return;
-                }
-              }
-            }
-=======
       remainingToCalculate = aggregateOverlappedPages(seriesReader, aggregateResultList,
           isCalculatedArray, remainingToCalculate);
     }
@@ -238,31 +190,8 @@
           newRemainingToCalculate--;
           if (newRemainingToCalculate == 0) {
             return newRemainingToCalculate;
->>>>>>> cb8ecb8b
           }
         }
-<<<<<<< HEAD
-        // cal by page data
-        while (seriesReader.hasNextOverlappedPage()) {
-          BatchData nextOverlappedPageData = seriesReader.nextOverlappedPage();
-          for (int i = 0; i < aggregateResultList.size(); i++) {
-            if (Boolean.FALSE.equals(isCalculatedList.get(i))) {
-              AggregateResult aggregateResult = aggregateResultList.get(i);
-              aggregateResult.updateResultFromPageData(nextOverlappedPageData);
-              nextOverlappedPageData.resetBatchData();
-              if (aggregateResult.isCalculatedAggregationResult()) {
-                isCalculatedList.set(i, true);
-                remainingToCalculate--;
-                if (remainingToCalculate == 0) {
-                  return;
-                }
-              }
-            }
-          }
-        }
-      }
-    }
-=======
       }
     }
     return newRemainingToCalculate;
@@ -291,7 +220,6 @@
       }
     }
     return newRemainingToCalculate;
->>>>>>> cb8ecb8b
   }
 
   /**
