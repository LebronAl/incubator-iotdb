--- conflicted
+++ resolved
@@ -41,7 +41,6 @@
 import org.apache.commons.io.FileUtils;
 import org.apache.iotdb.db.conf.IoTDBDescriptor;
 import org.apache.iotdb.db.conf.directories.DirectoryManager;
-<<<<<<< HEAD
 import org.apache.iotdb.db.engine.merge.manage.MergeManager;
 import org.apache.iotdb.db.engine.merge.manage.MergeResource;
 import org.apache.iotdb.db.engine.merge.selector.MaxFileMergeFileSelector;
@@ -50,8 +49,6 @@
 import org.apache.iotdb.db.engine.merge.selector.MergeFileStrategy;
 import org.apache.iotdb.db.engine.merge.task.MergeTask;
 import org.apache.iotdb.db.engine.merge.task.RecoverMergeTask;
-=======
->>>>>>> 126eac76
 import org.apache.iotdb.db.engine.modification.Deletion;
 import org.apache.iotdb.db.engine.modification.Modification;
 import org.apache.iotdb.db.engine.modification.ModificationFile;
@@ -169,16 +166,14 @@
    */
   private ModificationFile mergingModification;
 
-<<<<<<< HEAD
   private volatile boolean isMerging = false;
   private long mergeStartTime;
-=======
+
   /**
    * This linked list records the access order of sensors used by query.
    */
   private LinkedList<String> lruForSensorUsedInQuery = new LinkedList<>();
   private static final int MAX_CACHE_SENSORS = 5000;
->>>>>>> 126eac76
 
 
   public StorageGroupProcessor(String systemInfoDir, String storageGroupName)
@@ -524,16 +519,13 @@
   // TODO need a read lock, please consider the concurrency with flush manager threads.
   public QueryDataSource query(String deviceId, String measurementId, QueryContext context) {
     insertLock.readLock().lock();
-<<<<<<< HEAD
     mergeLock.readLock().lock();
-=======
     synchronized (lruForSensorUsedInQuery) {
       if (lruForSensorUsedInQuery.size() >= MAX_CACHE_SENSORS) {
         lruForSensorUsedInQuery.removeFirst();
       }
       lruForSensorUsedInQuery.add(measurementId);
     }
->>>>>>> 126eac76
     try {
       List<TsFileResource> seqResources = getFileReSourceListForQuery(sequenceFileList,
           deviceId, measurementId, context);
