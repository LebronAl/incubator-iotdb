--- conflicted
+++ resolved
@@ -18,12 +18,8 @@
  */
 package org.apache.iotdb.db.engine.storagegroup;
 
-<<<<<<< HEAD
+import static org.apache.iotdb.db.conf.IoTDBConstant.FILE_NAME_SEPARATOR;
 import static org.apache.iotdb.db.engine.merge.seqMerge.inplace.task.InplaceMergeTask.MERGE_SUFFIX;
-=======
-import static org.apache.iotdb.db.conf.IoTDBConstant.FILE_NAME_SEPARATOR;
-import static org.apache.iotdb.db.engine.merge.task.MergeTask.MERGE_SUFFIX;
->>>>>>> ffdf15f8
 import static org.apache.iotdb.db.engine.storagegroup.TsFileResource.TEMP_SUFFIX;
 import static org.apache.iotdb.tsfile.common.constant.TsFileConstant.TMP_SUFFIX;
 import static org.apache.iotdb.tsfile.common.constant.TsFileConstant.TSFILE_SUFFIX;
@@ -47,7 +43,6 @@
 import java.util.Set;
 import java.util.TreeMap;
 import java.util.TreeSet;
-import java.util.concurrent.Callable;
 import java.util.concurrent.locks.ReadWriteLock;
 import java.util.concurrent.locks.ReentrantReadWriteLock;
 import org.apache.commons.io.FileUtils;
@@ -59,6 +54,7 @@
 import org.apache.iotdb.db.engine.flush.TsFileFlushPolicy;
 import org.apache.iotdb.db.engine.merge.IMergeFileSelector;
 import org.apache.iotdb.db.engine.merge.IRecoverMergeTask;
+import org.apache.iotdb.db.engine.merge.MergeTask;
 import org.apache.iotdb.db.engine.merge.manage.MergeManager;
 import org.apache.iotdb.db.engine.merge.manage.MergeResource;
 import org.apache.iotdb.db.engine.merge.seqMerge.SeqMergeFileStrategy;
@@ -337,9 +333,7 @@
         updatePartitionFileVersion(partitionNum, Collections.max(resource.getHistoricalVersions()));
       }
 
-
       recoverMerge(tmpSeqTsFiles, tmpUnseqTsFiles);
-
 
       updateLastestFlushedTime();
     } catch (IOException | MetadataException e) {
@@ -881,11 +875,11 @@
    * inserted are in the range [start, end)
    *
    * @param insertTabletPlan insert a tablet of a device
-   * @param sequence         whether is sequence
-   * @param start            start index of rows to be inserted in insertTabletPlan
-   * @param end              end index of rows to be inserted in insertTabletPlan
-   * @param results          result array
-   * @param timePartitionId  time partition id
+   * @param sequence whether is sequence
+   * @param start start index of rows to be inserted in insertTabletPlan
+   * @param end end index of rows to be inserted in insertTabletPlan
+   * @param results result array
+   * @param timePartitionId time partition id
    * @return false if any failure occurs when inserting the tablet, true otherwise
    */
   private boolean insertTabletToTsFileProcessor(InsertTabletPlan insertTabletPlan,
@@ -1035,10 +1029,10 @@
   /**
    * get processor from hashmap, flush oldest processor if necessary
    *
-   * @param timeRangeId            time partition range
+   * @param timeRangeId time partition range
    * @param tsFileProcessorTreeMap tsFileProcessorTreeMap
-   * @param fileList               file list to add new processor
-   * @param sequence               whether is sequence or not
+   * @param fileList file list to add new processor
+   * @param sequence whether is sequence or not
    */
   private TsFileProcessor getOrCreateTsFileProcessorIntern(long timeRangeId,
       TreeMap<Long, TsFileProcessor> tsFileProcessorTreeMap,
@@ -1485,10 +1479,10 @@
    * Delete data whose timestamp <= 'timestamp' and belongs to the time series
    * deviceId.measurementId.
    *
-   * @param deviceId      the deviceId of the timeseries to be deleted.
+   * @param deviceId the deviceId of the timeseries to be deleted.
    * @param measurementId the measurementId of the timeseries to be deleted.
-   * @param startTime     the startTime of delete range.
-   * @param endTime       the endTime of delete range.
+   * @param startTime the startTime of delete range.
+   * @param endTime the endTime of delete range.
    */
   public void delete(String deviceId, String measurementId, long startTime, long endTime)
       throws IOException {
@@ -1815,7 +1809,7 @@
         for (TsFileResource tsFileResource : mergeResource.getUnseqFiles()) {
           tsFileResource.setMerging(true);
         }
-        Callable<Void> mergeTask = strategy.getMergeTask(mergeResource,
+        MergeTask mergeTask = strategy.getMergeTask(mergeResource,
             storageGroupSysDir.getPath(), this::mergeEndAction, taskName, storageGroupName,
             fullMerge);
         mergingModification = new ModificationFile(
@@ -1877,7 +1871,7 @@
         for (TsFileResource tsFileResource : mergeResource.getSeqFiles()) {
           tsFileResource.setMerging(true);
         }
-        Callable<Void> mergeTask = strategy.getMergeTask(mergeResource,
+        MergeTask mergeTask = strategy.getMergeTask(mergeResource,
             storageGroupSysDir.getPath(), this::mergeEndAction, taskName, storageGroupName);
         mergingModification = new ModificationFile(
             storageGroupSysDir + File.separator + MERGING_MODIFICATION_FILE_NAME);
@@ -2033,8 +2027,8 @@
     mergeLog.delete();
   }
 
-  private void restoreMergeFile(TsFileResource tsFileResource) throws IOException{
-    File oldTsFile = tsFileResource.getFile();
+  private void restoreMergeFile(TsFileResource tsFileResource) throws IOException {
+    File oldTsFile = tsFileResource.getTsFile();
     if (oldTsFile.getName().contains(RegularizationMergeTask.MERGE_SUFFIX)) {
       tsFileResource.removeResourceFile();
       File newTsFile = new File(oldTsFile.getParent(),
@@ -2366,9 +2360,9 @@
    * returns directly; otherwise, the time stamp is the mean of the timestamps of the two files, the
    * version number is the version number in the tsfile with a larger timestamp.
    *
-   * @param tsfileName  origin tsfile name
+   * @param tsfileName origin tsfile name
    * @param insertIndex the new file will be inserted between the files [insertIndex, insertIndex +
-   *                    1]
+   * 1]
    * @return appropriate filename
    */
   private String getFileNameForLoadingFile(String tsfileName, int insertIndex,
@@ -2432,8 +2426,8 @@
   /**
    * Execute the loading process by the type.
    *
-   * @param type            load type
-   * @param tsFileResource  tsfile resource to be loaded
+   * @param type load type
+   * @param tsFileResource tsfile resource to be loaded
    * @param filePartitionId the partition id of the new file
    * @return load the file successfully
    * @UsedBy sync module, load external tsfile module.
