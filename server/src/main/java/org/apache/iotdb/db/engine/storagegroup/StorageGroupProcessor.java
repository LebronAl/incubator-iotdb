--- conflicted
+++ resolved
@@ -1509,13 +1509,8 @@
   private void tryToDeleteLastCache(PartialPath deviceId, String measurementId, long startTime,
       long endTime) throws WriteProcessException {
     try {
-<<<<<<< HEAD
       MManager manager = IoTDB.metaManager;
-      node = manager.getDeviceNodeWithAutoCreateAndReadLock(deviceId);
-=======
-      MManager manager = MManager.getInstance();
       MNode node = manager.getDeviceNodeWithAutoCreate(deviceId);
->>>>>>> df8f876a
 
       MNode measurementNode = node.getChild(measurementId);
       if (measurementNode != null) {
