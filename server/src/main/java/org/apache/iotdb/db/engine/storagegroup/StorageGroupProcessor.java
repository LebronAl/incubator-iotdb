--- conflicted
+++ resolved
@@ -2002,13 +2002,9 @@
    *
    * @param tsfileName origin tsfile name
    * @param insertIndex the new file will be inserted between the files [insertIndex, insertIndex +
-<<<<<<< HEAD
    *                    1]
    * @param version     the specified version number of the new file if not -1, else use a new
    *                    version number from the version controller
-=======
-   * 1]
->>>>>>> ac48ffb4
    * @return appropriate filename
    */
   private String getFileNameForLoadingFile(String tsfileName, int insertIndex,
