/*
 * Licensed to the Apache Software Foundation (ASF) under one
 * or more contributor license agreements.  See the NOTICE file
 * distributed with this work for additional information
 * regarding copyright ownership.  The ASF licenses this file
 * to you under the Apache License, Version 2.0 (the
 * "License"); you may not use this file except in compliance
 * with the License.  You may obtain a copy of the License at
 *
 *     http://www.apache.org/licenses/LICENSE-2.0
 *
 * Unless required by applicable law or agreed to in writing,
 * software distributed under the License is distributed on an
 * "AS IS" BASIS, WITHOUT WARRANTIES OR CONDITIONS OF ANY
 * KIND, either express or implied.  See the License for the
 * specific language governing permissions and limitations
 * under the License.
 */
package org.apache.iotdb.db.query.reader.series;

import org.apache.iotdb.db.engine.querycontext.QueryDataSource;
import org.apache.iotdb.db.engine.storagegroup.TsFileResource;
import org.apache.iotdb.db.query.context.QueryContext;
import org.apache.iotdb.db.query.filter.TsFileFilter;
import org.apache.iotdb.db.query.reader.universal.PriorityMergeReader;
import org.apache.iotdb.db.utils.FileLoaderUtils;
import org.apache.iotdb.db.utils.QueryUtils;
import org.apache.iotdb.db.utils.TestOnly;
import org.apache.iotdb.tsfile.file.metadata.ChunkMetadata;
import org.apache.iotdb.tsfile.file.metadata.TimeseriesMetadata;
import org.apache.iotdb.tsfile.file.metadata.enums.TSDataType;
import org.apache.iotdb.tsfile.file.metadata.statistics.Statistics;
import org.apache.iotdb.tsfile.read.TimeValuePair;
import org.apache.iotdb.tsfile.read.common.BatchData;
import org.apache.iotdb.tsfile.read.common.Path;
import org.apache.iotdb.tsfile.read.filter.basic.Filter;
import org.apache.iotdb.tsfile.read.filter.basic.UnaryFilter;
import org.apache.iotdb.tsfile.read.reader.IPageReader;

import java.io.IOException;
import java.util.*;
import java.util.stream.Collectors;
import org.slf4j.Logger;
import org.slf4j.LoggerFactory;

class SeriesReader {

  private final Path seriesPath;

  // all the sensors in this device;
  private final Set<String> allSensors;
  private final TSDataType dataType;
  private final QueryContext context;

  /*
   * There is at most one is not null between timeFilter and valueFilter
   *
   * timeFilter is pushed down to all pages (seq, unseq) without correctness problem
   *
   * valueFilter is pushed down to non-overlapped page only
   */
  private final Filter timeFilter;
  private final Filter valueFilter;

  /*
   * file cache
   */
  private final List<TsFileResource> seqFileResource;
  private final List<TsFileResource> unseqFileResource;

  /*
   * TimeSeriesMetadata cache
   */
  private TimeseriesMetadata firstTimeSeriesMetadata;
  private final List<TimeseriesMetadata> seqTimeSeriesMetadata = new LinkedList<>();
  private final PriorityQueue<TimeseriesMetadata> unSeqTimeSeriesMetadata =
<<<<<<< HEAD
      new PriorityQueue<>(Comparator
          .comparingLong(timeSeriesMetadata -> timeSeriesMetadata.getStatistics().getStartTime()));
=======
      new PriorityQueue<>(Comparator.comparingLong(
              timeSeriesMetadata -> timeSeriesMetadata.getStatistics().getStartTime()));
>>>>>>> 1275474e

  /*
   * chunk cache
   */
  private ChunkMetadata firstChunkMetadata;
  private final PriorityQueue<ChunkMetadata> cachedChunkMetadata =
      new PriorityQueue<>(Comparator.comparingLong(ChunkMetadata::getStartTime));

  /*
   * page cache
   */
  private VersionPageReader firstPageReader;
  private PriorityQueue<VersionPageReader> cachedPageReaders =
      new PriorityQueue<>(Comparator.comparingLong(VersionPageReader::getStartTime));

  /*
   * point cache
   */
  private PriorityMergeReader mergeReader = new PriorityMergeReader();

  /*
   * result cache
   */
  private boolean hasCachedNextOverlappedPage;
  private BatchData cachedBatchData;

  SeriesReader(Path seriesPath, Set<String> allSensors, TSDataType dataType, QueryContext context,
      QueryDataSource dataSource, Filter timeFilter, Filter valueFilter, TsFileFilter fileFilter) {
    this.seriesPath = seriesPath;
    this.allSensors = allSensors;
    this.dataType = dataType;
    this.context = context;
    QueryUtils.filterQueryDataSource(dataSource, fileFilter);
    this.seqFileResource = new LinkedList<>(dataSource.getSeqResources());
    this.unseqFileResource = sortUnSeqFileResources(dataSource.getUnseqResources());
    this.timeFilter = timeFilter;
    this.valueFilter = valueFilter;
  }

  @TestOnly
  SeriesReader(Path seriesPath, Set<String> allSensors, TSDataType dataType, QueryContext context,
      List<TsFileResource> seqFileResource, List<TsFileResource> unseqFileResource,
      Filter timeFilter, Filter valueFilter) {
    this.seriesPath = seriesPath;
    this.allSensors = allSensors;
    this.dataType = dataType;
    this.context = context;
    this.seqFileResource = new LinkedList<>(seqFileResource);
    this.unseqFileResource = sortUnSeqFileResources(unseqFileResource);
    this.timeFilter = timeFilter;
    this.valueFilter = valueFilter;
  }

  boolean hasNextFile() throws IOException {

    if (!cachedPageReaders.isEmpty()
        || firstPageReader != null
        || mergeReader.hasNextTimeValuePair()) {
      throw new IOException(
          "all cached pages should be consumed first cachedPageReaders.isEmpty() is "
              + cachedPageReaders.isEmpty()
              + " firstPageReader != null is "
              + (firstPageReader != null)
              + " mergeReader.hasNextTimeValuePair() = "
              + mergeReader.hasNextTimeValuePair());
    }

<<<<<<< HEAD
    if (firstChunkMetadata != null
        || !cachedChunkMetadata.isEmpty()) {
=======
    if (firstChunkMetadata != null || !cachedChunkMetadata.isEmpty()) {
>>>>>>> 1275474e
      throw new IOException("all cached chunks should be consumed first");
    }

    if (firstTimeSeriesMetadata != null) {
      return true;
    }

    // init first time series metadata whose startTime is minimum
    tryToUnpackAllOverlappedFilesToTimeSeriesMetadata();

    return firstTimeSeriesMetadata != null;
  }

  boolean isFileOverlapped() throws IOException {
    if (firstTimeSeriesMetadata == null) {
      throw new IOException("no first file");
    }

    Statistics fileStatistics = firstTimeSeriesMetadata.getStatistics();
    return !seqTimeSeriesMetadata.isEmpty()
<<<<<<< HEAD
        && fileStatistics.getEndTime() >= seqTimeSeriesMetadata.get(0).getStatistics()
        .getStartTime()
        || !unSeqTimeSeriesMetadata.isEmpty()
        && fileStatistics.getEndTime() >= unSeqTimeSeriesMetadata.peek().getStatistics()
        .getStartTime();
=======
            && fileStatistics.getEndTime()
                >= seqTimeSeriesMetadata.get(0).getStatistics().getStartTime()
        || !unSeqTimeSeriesMetadata.isEmpty()
            && fileStatistics.getEndTime()
                >= unSeqTimeSeriesMetadata.peek().getStatistics().getStartTime();
>>>>>>> 1275474e
  }

  Statistics currentFileStatistics() {
    return firstTimeSeriesMetadata.getStatistics();
  }

  boolean currentFileModified() throws IOException {
    if (firstTimeSeriesMetadata == null) {
      throw new IOException("no first file");
    }
    return firstTimeSeriesMetadata.isModified();
  }

  void skipCurrentFile() {
    firstTimeSeriesMetadata = null;
  }

  /**
   * This method should be called after hasNextFile() until no next chunk, make sure that all
   * overlapped chunks are consumed
   */
  boolean hasNextChunk() throws IOException {
    if (!cachedPageReaders.isEmpty()
        || firstPageReader != null
        || mergeReader.hasNextTimeValuePair()) {
      throw new IOException(
          "all cached pages should be consumed first cachedPageReaders.isEmpty() is "
              + cachedPageReaders.isEmpty()
              + " firstPageReader != null is "
              + (firstPageReader != null)
              + " mergeReader.hasNextTimeValuePair() = "
              + mergeReader.hasNextTimeValuePair());
    }

    if (firstChunkMetadata != null) {
      return true;
    }

    /*
     * construct first chunk metadata
     */
    if (firstTimeSeriesMetadata != null) {
      /*
       * try to unpack all overlapped TimeSeriesMetadata to cachedChunkMetadata
       */
      unpackAllOverlappedTsFilesToTimeSeriesMetadata(
          firstTimeSeriesMetadata.getStatistics().getEndTime());
      unpackAllOverlappedTimeSeriesMetadataToCachedChunkMetadata(
          firstTimeSeriesMetadata.getStatistics().getEndTime(), true);
    } else {
      /*
       * first time series metadata is already unpacked, consume cached ChunkMetadata
       */
      if (!cachedChunkMetadata.isEmpty()) {
        firstChunkMetadata = cachedChunkMetadata.poll();
        unpackAllOverlappedTsFilesToTimeSeriesMetadata(firstChunkMetadata.getEndTime());
<<<<<<< HEAD
        unpackAllOverlappedTimeSeriesMetadataToCachedChunkMetadata(firstChunkMetadata.getEndTime(),
            false);
=======
        unpackAllOverlappedTimeSeriesMetadataToCachedChunkMetadata(
            firstChunkMetadata.getEndTime(), false);
>>>>>>> 1275474e
      }
    }

    return firstChunkMetadata != null;
  }

<<<<<<< HEAD
  private void unpackAllOverlappedTimeSeriesMetadataToCachedChunkMetadata(long endTime,
      boolean init) throws IOException {
    while (!seqTimeSeriesMetadata.isEmpty() && endTime >= seqTimeSeriesMetadata.get(0)
        .getStatistics().getStartTime()) {
      unpackOneTimeSeriesMetadata(seqTimeSeriesMetadata.remove(0));
    }
    while (!unSeqTimeSeriesMetadata.isEmpty() && endTime >= unSeqTimeSeriesMetadata.peek()
        .getStatistics().getStartTime()) {
      unpackOneTimeSeriesMetadata(unSeqTimeSeriesMetadata.poll());
    }

    if (firstTimeSeriesMetadata != null && endTime >= firstTimeSeriesMetadata.getStatistics()
        .getStartTime()) {
=======
  private void unpackAllOverlappedTimeSeriesMetadataToCachedChunkMetadata(
      long endTime, boolean init) throws IOException {
    while (!seqTimeSeriesMetadata.isEmpty()
        && endTime >= seqTimeSeriesMetadata.get(0).getStatistics().getStartTime()) {
      unpackOneTimeSeriesMetadata(seqTimeSeriesMetadata.remove(0));
    }
    while (!unSeqTimeSeriesMetadata.isEmpty()
        && endTime >= unSeqTimeSeriesMetadata.peek().getStatistics().getStartTime()) {
      unpackOneTimeSeriesMetadata(unSeqTimeSeriesMetadata.poll());
    }

    if (firstTimeSeriesMetadata != null
        && endTime >= firstTimeSeriesMetadata.getStatistics().getStartTime()) {
>>>>>>> 1275474e
      unpackOneTimeSeriesMetadata(firstTimeSeriesMetadata);
      firstTimeSeriesMetadata = null;
    }
    if (init && firstChunkMetadata == null && !cachedChunkMetadata.isEmpty()) {
      firstChunkMetadata = cachedChunkMetadata.poll();
    }
  }

  private void unpackOneTimeSeriesMetadata(TimeseriesMetadata timeSeriesMetadata)
      throws IOException {
    cachedChunkMetadata.addAll(FileLoaderUtils.loadChunkMetadataList(timeSeriesMetadata));
  }

  boolean isChunkOverlapped() throws IOException {
    if (firstChunkMetadata == null) {
      throw new IOException("no first chunk");
    }

    Statistics chunkStatistics = firstChunkMetadata.getStatistics();
    return !cachedChunkMetadata.isEmpty()
        && chunkStatistics.getEndTime() >= cachedChunkMetadata.peek().getStartTime();
  }

  Statistics currentChunkStatistics() {
    return firstChunkMetadata.getStatistics();
  }

  boolean currentChunkModified() throws IOException {
    if (firstChunkMetadata == null) {
      throw new IOException("no first chunk");
    }
    return firstChunkMetadata.isModified();
  }

  void skipCurrentChunk() {
    firstChunkMetadata = null;
  }

  /**
   * This method should be called after hasNextChunk() until no next page, make sure that all
   * overlapped pages are consumed
   */
  boolean hasNextPage() throws IOException {

    /*
     * has overlapped data before
     */
    if (hasCachedNextOverlappedPage) {
      return true;
    } else if (mergeReader.hasNextTimeValuePair()) {
      if (hasNextOverlappedPage()) {
        cachedBatchData = nextOverlappedPage();
        if (cachedBatchData != null && cachedBatchData.hasCurrent()) {
          hasCachedNextOverlappedPage = true;
          return true;
        }
      }
    }

    if (firstPageReader != null) {
      return true;
    }

    /*
     * construct first page reader
     */
    if (firstChunkMetadata != null) {
      /*
       * try to unpack all overlapped ChunkMetadata to cachedPageReaders
       */
      unpackAllOverlappedChunkMetadataToCachedPageReaders(firstChunkMetadata.getEndTime(), true);
    } else {
      /*
       * first chunk metadata is already unpacked, consume cached pages
       */
      if (!cachedPageReaders.isEmpty()) {
        firstPageReader = cachedPageReaders.poll();
      }
    }

    if (firstPageReader != null
        && !cachedPageReaders.isEmpty()
        && firstPageReader.getEndTime() >= cachedPageReaders.peek().getStartTime()) {
      /*
       * next page is overlapped, read overlapped data and cache it
       */
      if (hasNextOverlappedPage()) {
        cachedBatchData = nextOverlappedPage();
        if (cachedBatchData != null && cachedBatchData.hasCurrent()) {
          hasCachedNextOverlappedPage = true;
          return true;
        }
      }
    }

    // make sure firstPageReader won't be null while cachedPageReaders has more cached page readers
    while (firstPageReader == null && !cachedPageReaders.isEmpty()) {
      firstPageReader = cachedPageReaders.poll();
      if (!cachedPageReaders.isEmpty()
          && firstPageReader.getEndTime() >= cachedPageReaders.peek().getStartTime()) {
        /*
         * next page is overlapped, read overlapped data and cache it
         */
        if (hasNextOverlappedPage()) {
          cachedBatchData = nextOverlappedPage();
          if (cachedBatchData != null && cachedBatchData.hasCurrent()) {
            hasCachedNextOverlappedPage = true;
            return true;
          }
        }
      }
    }
    return firstPageReader != null;
  }

  private void unpackAllOverlappedChunkMetadataToCachedPageReaders(long endTime, boolean init)
      throws IOException {
    while (!cachedChunkMetadata.isEmpty() && endTime >= cachedChunkMetadata.peek().getStartTime()) {
      unpackOneChunkMetaData(cachedChunkMetadata.poll());
    }
    if (firstChunkMetadata != null && endTime >= firstChunkMetadata.getStartTime()) {
      unpackOneChunkMetaData(firstChunkMetadata);
      firstChunkMetadata = null;
    }
    if (init && firstPageReader == null && !cachedPageReaders.isEmpty()) {
      firstPageReader = cachedPageReaders.poll();
    }
  }

  private void unpackOneChunkMetaData(ChunkMetadata chunkMetaData) throws IOException {
    FileLoaderUtils.loadPageReaderList(chunkMetaData, timeFilter)
<<<<<<< HEAD
        .forEach(pageReader -> cachedPageReaders
            .add(new VersionPageReader(chunkMetaData.getVersion(), pageReader)));
=======
        .forEach(
            pageReader ->
                cachedPageReaders.add(
                    new VersionPageReader(chunkMetaData.getVersion(), pageReader)));
>>>>>>> 1275474e
  }

  /**
   * This method should be called after calling hasNextPage.
   *
   * <p>hasNextPage may cache firstPageReader if it is not overlapped or cached a BatchData if the
   * first page is overlapped
   */
  boolean isPageOverlapped() throws IOException {

    /*
     * has an overlapped page
     */
    if (hasCachedNextOverlappedPage) {
      return true;
    }

    /*
     * has a non-overlapped page in firstPageReader
     */
    if (mergeReader.hasNextTimeValuePair()) {
      throw new IOException("overlapped data should be consumed first");
    }

    Statistics firstPageStatistics = firstPageReader.getStatistics();

    return !cachedPageReaders.isEmpty()
        && firstPageStatistics.getEndTime() >= cachedPageReaders.peek().getStartTime();
  }

  Statistics currentPageStatistics() {
    if (firstPageReader == null) {
      return null;
    }
    return firstPageReader.getStatistics();
  }

  boolean currentPageModified() throws IOException {
    if (firstPageReader == null) {
      throw new IOException("no first page");
    }
    return firstPageReader.isModified();
  }

  void skipCurrentPage() {
    firstPageReader = null;
  }

  /**
   * This method should only be used when the method isPageOverlapped() return true.
   */
  BatchData nextPage() throws IOException {

    if (!hasNextPage()) {
      throw new IOException("no next page, neither non-overlapped nor overlapped");
    }

    if (hasCachedNextOverlappedPage) {
      hasCachedNextOverlappedPage = false;
      return cachedBatchData;
    } else {

      /*
       * next page is not overlapped, push down value filter if it exists
       */
      if (valueFilter != null) {
        firstPageReader.setFilter(valueFilter);
      }
      BatchData batchData = firstPageReader.getAllSatisfiedPageData();
      firstPageReader = null;

      return batchData;
    }
  }

  /**
   * read overlapped data till currentLargestEndTime in mergeReader, if current batch does not
   * contain data, read till next currentLargestEndTime again
   */
  private boolean hasNextOverlappedPage() throws IOException {

    if (hasCachedNextOverlappedPage) {
      return true;
    }

    tryToPutAllDirectlyOverlappedPageReadersIntoMergeReader();

    while (true) {

      if (mergeReader.hasNextTimeValuePair()) {

        cachedBatchData = new BatchData(dataType);
        long currentPageEndTime = mergeReader.getCurrentLargestEndTime();

        while (mergeReader.hasNextTimeValuePair()) {

          /*
           * get current first point in mergeReader, this maybe overlapped latter
           */
          TimeValuePair timeValuePair = mergeReader.currentTimeValuePair();

          if (timeValuePair.getTimestamp() > currentPageEndTime) {
            break;
          }

          unpackAllOverlappedTsFilesToTimeSeriesMetadata(timeValuePair.getTimestamp());
<<<<<<< HEAD
          unpackAllOverlappedTimeSeriesMetadataToCachedChunkMetadata(timeValuePair.getTimestamp(),
              false);
=======
          unpackAllOverlappedTimeSeriesMetadataToCachedChunkMetadata(
              timeValuePair.getTimestamp(), false);
>>>>>>> 1275474e
          unpackAllOverlappedChunkMetadataToCachedPageReaders(timeValuePair.getTimestamp(), false);
          unpackAllOverlappedCachedPageReadersToMergeReader(timeValuePair.getTimestamp());

          /*
           * get the latest first point in mergeReader
           */
          timeValuePair = mergeReader.nextTimeValuePair();

          if (valueFilter == null
              || valueFilter.satisfy(
              timeValuePair.getTimestamp(), timeValuePair.getValue().getValue())) {
            cachedBatchData.putAnObject(
                timeValuePair.getTimestamp(), timeValuePair.getValue().getValue());
          }
        }
        hasCachedNextOverlappedPage = cachedBatchData.hasCurrent();
        /*
         * if current overlapped page has valid data, return, otherwise read next overlapped page
         */
        if (hasCachedNextOverlappedPage) {
          return true;
        }
      } else {
        return false;
      }
    }
  }

  private void tryToPutAllDirectlyOverlappedPageReadersIntoMergeReader() throws IOException {

    /*
     * no cached page readers
     */
    if (firstPageReader == null && cachedPageReaders.isEmpty()) {
      return;
    }

    /*
     * init firstPageReader
     */
    if (firstPageReader == null) {
      firstPageReader = cachedPageReaders.poll();
    }

    long currentPageEndTime;
    if (mergeReader.hasNextTimeValuePair()) {
      currentPageEndTime = mergeReader.getCurrentLargestEndTime();
    } else {
      // put the first page into merge reader
      currentPageEndTime = firstPageReader.getEndTime();
    }

    /*
     * put all currently directly overlapped page reader to merge reader
     */
    unpackAllOverlappedCachedPageReadersToMergeReader(currentPageEndTime);
  }

  private void unpackAllOverlappedCachedPageReadersToMergeReader(long endTime) throws IOException {
    while (!cachedPageReaders.isEmpty()
        && endTime >= cachedPageReaders.peek().data.getStatistics().getStartTime()) {
      putPageReaderToMergeReader(cachedPageReaders.poll());
    }
    if (firstPageReader != null && endTime >= firstPageReader.getStartTime()) {
      putPageReaderToMergeReader(firstPageReader);
      firstPageReader = null;
    }
  }

  private void putPageReaderToMergeReader(VersionPageReader pageReader) throws IOException {
    mergeReader.addReader(
        pageReader.getAllSatisfiedPageData().getBatchDataIterator(),
        pageReader.version,
        pageReader.getEndTime());
  }

  private BatchData nextOverlappedPage() throws IOException {
    if (hasCachedNextOverlappedPage || hasNextOverlappedPage()) {
      hasCachedNextOverlappedPage = false;
      return cachedBatchData;
    }
    throw new IOException("No more batch data");
  }

  private LinkedList<TsFileResource> sortUnSeqFileResources(List<TsFileResource> tsFileResources) {
    return tsFileResources.stream()
<<<<<<< HEAD
        .sorted(Comparator.comparingLong(
            tsFileResource -> tsFileResource.getStartTimeMap().get(seriesPath.getDevice())))
        .collect(Collectors.toCollection(LinkedList::new));

=======
        .sorted(
            Comparator.comparingLong(
                tsFileResource -> tsFileResource.getStartTimeMap().get(seriesPath.getDevice())))
        .collect(Collectors.toCollection(LinkedList::new));
>>>>>>> 1275474e
  }

  /**
   * unpack all overlapped seq/unseq files and find the first TimeSeriesMetadata
   *
   * <p>Because there may be too many files in the scenario used by the user, we cannot open all
   * the chunks at once, which may cause OOM, so we can only unpack one file at a time when needed.
   * This approach is likely to be ubiquitous, but it keeps the system running smoothly
   */
  private void tryToUnpackAllOverlappedFilesToTimeSeriesMetadata() throws IOException {
    /*
     * Fill sequence TimeSeriesMetadata List until it is not empty
     */
    while (seqTimeSeriesMetadata.isEmpty() && !seqFileResource.isEmpty()) {
      TimeseriesMetadata timeseriesMetadata =
          FileLoaderUtils.loadTimeSeriesMetadata(
              seqFileResource.remove(0), seriesPath, context, getAnyFilter(), allSensors);
      if (timeseriesMetadata != null) {
        seqTimeSeriesMetadata.add(timeseriesMetadata);
      }
    }

    /*
     * Fill unSequence TimeSeriesMetadata Priority Queue until it is not empty
     */
    while (unSeqTimeSeriesMetadata.isEmpty() && !unseqFileResource.isEmpty()) {
      TimeseriesMetadata timeseriesMetadata =
          FileLoaderUtils.loadTimeSeriesMetadata(
              unseqFileResource.remove(0), seriesPath, context, getAnyFilter(), allSensors);
      if (timeseriesMetadata != null) {
        timeseriesMetadata.setModified(true);
        unSeqTimeSeriesMetadata.add(timeseriesMetadata);
      }
    }

    /*
     * find end time of the first TimeSeriesMetadata
     */
    long endTime = -1L;
    if (!seqTimeSeriesMetadata.isEmpty() && unSeqTimeSeriesMetadata.isEmpty()) {
      // only has seq
      endTime = seqTimeSeriesMetadata.get(0).getStatistics().getEndTime();
    } else if (seqTimeSeriesMetadata.isEmpty() && !unSeqTimeSeriesMetadata.isEmpty()) {
      // only has unseq
      endTime = unSeqTimeSeriesMetadata.peek().getStatistics().getEndTime();
    } else if (!seqTimeSeriesMetadata.isEmpty()) {
      // has seq and unseq
      if (seqTimeSeriesMetadata.get(0).getStatistics().getStartTime()
          <= unSeqTimeSeriesMetadata.peek().getStatistics().getStartTime()) {
        endTime = seqTimeSeriesMetadata.get(0).getStatistics().getEndTime();
      } else {
        endTime = unSeqTimeSeriesMetadata.peek().getStatistics().getEndTime();
      }
    }

    /*
     * unpack all directly overlapped seq/unseq files with first TimeSeriesMetadata
     */
    if (endTime != -1) {
      unpackAllOverlappedTsFilesToTimeSeriesMetadata(endTime);
    }

    /*
     * update the first TimeSeriesMetadata
     */
    if (!seqTimeSeriesMetadata.isEmpty() && unSeqTimeSeriesMetadata.isEmpty()) {
      // only has seq
      firstTimeSeriesMetadata = seqTimeSeriesMetadata.remove(0);
    } else if (seqTimeSeriesMetadata.isEmpty() && !unSeqTimeSeriesMetadata.isEmpty()) {
      // only has unseq
      firstTimeSeriesMetadata = unSeqTimeSeriesMetadata.poll();
    } else if (!seqTimeSeriesMetadata.isEmpty()) {
      // has seq and unseq
      // has seq and unseq
<<<<<<< HEAD
      if (seqTimeSeriesMetadata.get(0).getStatistics().getStartTime() <= unSeqTimeSeriesMetadata
          .peek().getStatistics().getStartTime()) {
=======
      if (seqTimeSeriesMetadata.get(0).getStatistics().getStartTime()
          <= unSeqTimeSeriesMetadata.peek().getStatistics().getStartTime()) {
>>>>>>> 1275474e
        firstTimeSeriesMetadata = seqTimeSeriesMetadata.remove(0);
      } else {
        firstTimeSeriesMetadata = unSeqTimeSeriesMetadata.poll();
      }
    }
  }

  private void unpackAllOverlappedTsFilesToTimeSeriesMetadata(long endTime) throws IOException {
<<<<<<< HEAD
    while (!unseqFileResource.isEmpty() && endTime >= unseqFileResource.get(0).getStartTimeMap()
        .get(seriesPath.getDevice())) {
      TimeseriesMetadata timeseriesMetadata = FileLoaderUtils
          .loadTimeSeriesMetadata(unseqFileResource.remove(0), seriesPath, context, getAnyFilter(),
              allSensors);
=======
    while (!unseqFileResource.isEmpty()
        && endTime >= unseqFileResource.get(0).getStartTimeMap().get(seriesPath.getDevice())) {
      TimeseriesMetadata timeseriesMetadata =
          FileLoaderUtils.loadTimeSeriesMetadata(
              unseqFileResource.remove(0), seriesPath, context, getAnyFilter(), allSensors);
>>>>>>> 1275474e
      if (timeseriesMetadata != null) {
        timeseriesMetadata.setModified(true);
        unSeqTimeSeriesMetadata.add(timeseriesMetadata);
      }
    }
<<<<<<< HEAD
    while (!seqFileResource.isEmpty() && endTime >= seqFileResource.get(0).getStartTimeMap()
        .get(seriesPath.getDevice())) {
      TimeseriesMetadata timeseriesMetadata = FileLoaderUtils
          .loadTimeSeriesMetadata(seqFileResource.remove(0), seriesPath, context, getAnyFilter(),
              allSensors);
=======
    while (!seqFileResource.isEmpty()
        && endTime >= seqFileResource.get(0).getStartTimeMap().get(seriesPath.getDevice())) {
      TimeseriesMetadata timeseriesMetadata =
          FileLoaderUtils.loadTimeSeriesMetadata(
              seqFileResource.remove(0), seriesPath, context, getAnyFilter(), allSensors);
>>>>>>> 1275474e
      if (timeseriesMetadata != null) {
        seqTimeSeriesMetadata.add(timeseriesMetadata);
      }
    }
  }

  private Filter getAnyFilter() {
    return timeFilter != null ? timeFilter : valueFilter;
  }

  void setTimeFilter(long timestamp) {
    ((UnaryFilter) timeFilter).setValue(timestamp);
  }

  Filter getTimeFilter() {
    return timeFilter;
  }

  private class VersionPageReader {

    protected long version;
    protected IPageReader data;

    VersionPageReader(long version, IPageReader data) {
      this.version = version;
      this.data = data;
    }

    Statistics getStatistics() {
      return data.getStatistics();
    }

    long getStartTime() {
      return data.getStatistics().getStartTime();
    }

    long getEndTime() {
      return data.getStatistics().getEndTime();
    }

    BatchData getAllSatisfiedPageData() throws IOException {
      return data.getAllSatisfiedPageData();
    }

    void setFilter(Filter filter) {
      data.setFilter(filter);
    }

    boolean isModified() {
      return data.isModified();
    }
  }
}<|MERGE_RESOLUTION|>--- conflicted
+++ resolved
@@ -40,8 +40,6 @@
 import java.io.IOException;
 import java.util.*;
 import java.util.stream.Collectors;
-import org.slf4j.Logger;
-import org.slf4j.LoggerFactory;
 
 class SeriesReader {
 
@@ -74,13 +72,8 @@
   private TimeseriesMetadata firstTimeSeriesMetadata;
   private final List<TimeseriesMetadata> seqTimeSeriesMetadata = new LinkedList<>();
   private final PriorityQueue<TimeseriesMetadata> unSeqTimeSeriesMetadata =
-<<<<<<< HEAD
-      new PriorityQueue<>(Comparator
-          .comparingLong(timeSeriesMetadata -> timeSeriesMetadata.getStatistics().getStartTime()));
-=======
       new PriorityQueue<>(Comparator.comparingLong(
               timeSeriesMetadata -> timeSeriesMetadata.getStatistics().getStartTime()));
->>>>>>> 1275474e
 
   /*
    * chunk cache
@@ -148,12 +141,7 @@
               + mergeReader.hasNextTimeValuePair());
     }
 
-<<<<<<< HEAD
-    if (firstChunkMetadata != null
-        || !cachedChunkMetadata.isEmpty()) {
-=======
     if (firstChunkMetadata != null || !cachedChunkMetadata.isEmpty()) {
->>>>>>> 1275474e
       throw new IOException("all cached chunks should be consumed first");
     }
 
@@ -174,19 +162,11 @@
 
     Statistics fileStatistics = firstTimeSeriesMetadata.getStatistics();
     return !seqTimeSeriesMetadata.isEmpty()
-<<<<<<< HEAD
-        && fileStatistics.getEndTime() >= seqTimeSeriesMetadata.get(0).getStatistics()
-        .getStartTime()
-        || !unSeqTimeSeriesMetadata.isEmpty()
-        && fileStatistics.getEndTime() >= unSeqTimeSeriesMetadata.peek().getStatistics()
-        .getStartTime();
-=======
             && fileStatistics.getEndTime()
                 >= seqTimeSeriesMetadata.get(0).getStatistics().getStartTime()
         || !unSeqTimeSeriesMetadata.isEmpty()
             && fileStatistics.getEndTime()
                 >= unSeqTimeSeriesMetadata.peek().getStatistics().getStartTime();
->>>>>>> 1275474e
   }
 
   Statistics currentFileStatistics() {
@@ -243,34 +223,14 @@
       if (!cachedChunkMetadata.isEmpty()) {
         firstChunkMetadata = cachedChunkMetadata.poll();
         unpackAllOverlappedTsFilesToTimeSeriesMetadata(firstChunkMetadata.getEndTime());
-<<<<<<< HEAD
-        unpackAllOverlappedTimeSeriesMetadataToCachedChunkMetadata(firstChunkMetadata.getEndTime(),
-            false);
-=======
         unpackAllOverlappedTimeSeriesMetadataToCachedChunkMetadata(
             firstChunkMetadata.getEndTime(), false);
->>>>>>> 1275474e
       }
     }
 
     return firstChunkMetadata != null;
   }
 
-<<<<<<< HEAD
-  private void unpackAllOverlappedTimeSeriesMetadataToCachedChunkMetadata(long endTime,
-      boolean init) throws IOException {
-    while (!seqTimeSeriesMetadata.isEmpty() && endTime >= seqTimeSeriesMetadata.get(0)
-        .getStatistics().getStartTime()) {
-      unpackOneTimeSeriesMetadata(seqTimeSeriesMetadata.remove(0));
-    }
-    while (!unSeqTimeSeriesMetadata.isEmpty() && endTime >= unSeqTimeSeriesMetadata.peek()
-        .getStatistics().getStartTime()) {
-      unpackOneTimeSeriesMetadata(unSeqTimeSeriesMetadata.poll());
-    }
-
-    if (firstTimeSeriesMetadata != null && endTime >= firstTimeSeriesMetadata.getStatistics()
-        .getStartTime()) {
-=======
   private void unpackAllOverlappedTimeSeriesMetadataToCachedChunkMetadata(
       long endTime, boolean init) throws IOException {
     while (!seqTimeSeriesMetadata.isEmpty()
@@ -284,7 +244,6 @@
 
     if (firstTimeSeriesMetadata != null
         && endTime >= firstTimeSeriesMetadata.getStatistics().getStartTime()) {
->>>>>>> 1275474e
       unpackOneTimeSeriesMetadata(firstTimeSeriesMetadata);
       firstTimeSeriesMetadata = null;
     }
@@ -416,15 +375,10 @@
 
   private void unpackOneChunkMetaData(ChunkMetadata chunkMetaData) throws IOException {
     FileLoaderUtils.loadPageReaderList(chunkMetaData, timeFilter)
-<<<<<<< HEAD
-        .forEach(pageReader -> cachedPageReaders
-            .add(new VersionPageReader(chunkMetaData.getVersion(), pageReader)));
-=======
         .forEach(
             pageReader ->
                 cachedPageReaders.add(
                     new VersionPageReader(chunkMetaData.getVersion(), pageReader)));
->>>>>>> 1275474e
   }
 
   /**
@@ -473,9 +427,7 @@
     firstPageReader = null;
   }
 
-  /**
-   * This method should only be used when the method isPageOverlapped() return true.
-   */
+  /** This method should only be used when the method isPageOverlapped() return true. */
   BatchData nextPage() throws IOException {
 
     if (!hasNextPage()) {
@@ -531,13 +483,8 @@
           }
 
           unpackAllOverlappedTsFilesToTimeSeriesMetadata(timeValuePair.getTimestamp());
-<<<<<<< HEAD
-          unpackAllOverlappedTimeSeriesMetadataToCachedChunkMetadata(timeValuePair.getTimestamp(),
-              false);
-=======
           unpackAllOverlappedTimeSeriesMetadataToCachedChunkMetadata(
               timeValuePair.getTimestamp(), false);
->>>>>>> 1275474e
           unpackAllOverlappedChunkMetadataToCachedPageReaders(timeValuePair.getTimestamp(), false);
           unpackAllOverlappedCachedPageReadersToMergeReader(timeValuePair.getTimestamp());
 
@@ -548,7 +495,7 @@
 
           if (valueFilter == null
               || valueFilter.satisfy(
-              timeValuePair.getTimestamp(), timeValuePair.getValue().getValue())) {
+                  timeValuePair.getTimestamp(), timeValuePair.getValue().getValue())) {
             cachedBatchData.putAnObject(
                 timeValuePair.getTimestamp(), timeValuePair.getValue().getValue());
           }
@@ -624,25 +571,18 @@
 
   private LinkedList<TsFileResource> sortUnSeqFileResources(List<TsFileResource> tsFileResources) {
     return tsFileResources.stream()
-<<<<<<< HEAD
-        .sorted(Comparator.comparingLong(
-            tsFileResource -> tsFileResource.getStartTimeMap().get(seriesPath.getDevice())))
-        .collect(Collectors.toCollection(LinkedList::new));
-
-=======
         .sorted(
             Comparator.comparingLong(
                 tsFileResource -> tsFileResource.getStartTimeMap().get(seriesPath.getDevice())))
         .collect(Collectors.toCollection(LinkedList::new));
->>>>>>> 1275474e
   }
 
   /**
    * unpack all overlapped seq/unseq files and find the first TimeSeriesMetadata
    *
-   * <p>Because there may be too many files in the scenario used by the user, we cannot open all
-   * the chunks at once, which may cause OOM, so we can only unpack one file at a time when needed.
-   * This approach is likely to be ubiquitous, but it keeps the system running smoothly
+   * <p>Because there may be too many files in the scenario used by the user, we cannot open all the
+   * chunks at once, which may cause OOM, so we can only unpack one file at a time when needed. This
+   * approach is likely to be ubiquitous, but it keeps the system running smoothly
    */
   private void tryToUnpackAllOverlappedFilesToTimeSeriesMetadata() throws IOException {
     /*
@@ -709,13 +649,8 @@
     } else if (!seqTimeSeriesMetadata.isEmpty()) {
       // has seq and unseq
       // has seq and unseq
-<<<<<<< HEAD
-      if (seqTimeSeriesMetadata.get(0).getStatistics().getStartTime() <= unSeqTimeSeriesMetadata
-          .peek().getStatistics().getStartTime()) {
-=======
       if (seqTimeSeriesMetadata.get(0).getStatistics().getStartTime()
           <= unSeqTimeSeriesMetadata.peek().getStatistics().getStartTime()) {
->>>>>>> 1275474e
         firstTimeSeriesMetadata = seqTimeSeriesMetadata.remove(0);
       } else {
         firstTimeSeriesMetadata = unSeqTimeSeriesMetadata.poll();
@@ -724,37 +659,21 @@
   }
 
   private void unpackAllOverlappedTsFilesToTimeSeriesMetadata(long endTime) throws IOException {
-<<<<<<< HEAD
-    while (!unseqFileResource.isEmpty() && endTime >= unseqFileResource.get(0).getStartTimeMap()
-        .get(seriesPath.getDevice())) {
-      TimeseriesMetadata timeseriesMetadata = FileLoaderUtils
-          .loadTimeSeriesMetadata(unseqFileResource.remove(0), seriesPath, context, getAnyFilter(),
-              allSensors);
-=======
     while (!unseqFileResource.isEmpty()
         && endTime >= unseqFileResource.get(0).getStartTimeMap().get(seriesPath.getDevice())) {
       TimeseriesMetadata timeseriesMetadata =
           FileLoaderUtils.loadTimeSeriesMetadata(
               unseqFileResource.remove(0), seriesPath, context, getAnyFilter(), allSensors);
->>>>>>> 1275474e
       if (timeseriesMetadata != null) {
         timeseriesMetadata.setModified(true);
         unSeqTimeSeriesMetadata.add(timeseriesMetadata);
       }
     }
-<<<<<<< HEAD
-    while (!seqFileResource.isEmpty() && endTime >= seqFileResource.get(0).getStartTimeMap()
-        .get(seriesPath.getDevice())) {
-      TimeseriesMetadata timeseriesMetadata = FileLoaderUtils
-          .loadTimeSeriesMetadata(seqFileResource.remove(0), seriesPath, context, getAnyFilter(),
-              allSensors);
-=======
     while (!seqFileResource.isEmpty()
         && endTime >= seqFileResource.get(0).getStartTimeMap().get(seriesPath.getDevice())) {
       TimeseriesMetadata timeseriesMetadata =
           FileLoaderUtils.loadTimeSeriesMetadata(
               seqFileResource.remove(0), seriesPath, context, getAnyFilter(), allSensors);
->>>>>>> 1275474e
       if (timeseriesMetadata != null) {
         seqTimeSeriesMetadata.add(timeseriesMetadata);
       }
