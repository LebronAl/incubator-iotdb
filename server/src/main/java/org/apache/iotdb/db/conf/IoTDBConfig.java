/*
 * Licensed to the Apache Software Foundation (ASF) under one
 * or more contributor license agreements.  See the NOTICE file
 * distributed with this work for additional information
 * regarding copyright ownership.  The ASF licenses this file
 * to you under the Apache License, Version 2.0 (the
 * "License"); you may not use this file except in compliance
 * with the License.  You may obtain a copy of the License at
 *
 *     http://www.apache.org/licenses/LICENSE-2.0
 *
 * Unless required by applicable law or agreed to in writing,
 * software distributed under the License is distributed on an
 * "AS IS" BASIS, WITHOUT WARRANTIES OR CONDITIONS OF ANY
 * KIND, either express or implied.  See the License for the
 * specific language governing permissions and limitations
 * under the License.
 */
package org.apache.iotdb.db.conf;

import static org.apache.iotdb.tsfile.common.constant.TsFileConstant.PATH_SEPARATOR;

import java.io.File;
import java.time.ZoneId;
import java.util.regex.Matcher;
import java.util.regex.Pattern;
import org.apache.iotdb.db.conf.directories.DirectoryManager;
import org.apache.iotdb.db.engine.merge.selector.MergeFileStrategy;
import org.apache.iotdb.db.engine.tsfilemanagement.TsFileManagementStrategy;
import org.apache.iotdb.db.exception.LoadConfigurationException;
import org.apache.iotdb.db.metadata.MManager;
import org.apache.iotdb.db.service.TSServiceImpl;
import org.apache.iotdb.tsfile.common.conf.TSFileDescriptor;
import org.apache.iotdb.tsfile.common.constant.TsFileConstant;
import org.apache.iotdb.tsfile.file.metadata.enums.TSDataType;
import org.apache.iotdb.tsfile.file.metadata.enums.TSEncoding;
import org.apache.iotdb.tsfile.fileSystem.FSType;
import org.slf4j.Logger;
import org.slf4j.LoggerFactory;

public class IoTDBConfig {

  /* Names of Watermark methods */
  public static final String WATERMARK_GROUPED_LSB = "GroupBasedLSBMethod";
  static final String CONFIG_NAME = "iotdb-engine.properties";
  private static final Logger logger = LoggerFactory.getLogger(IoTDBConfig.class);
  private static final String MULTI_DIR_STRATEGY_PREFIX =
      "org.apache.iotdb.db.conf.directories.strategy.";
  private static final String DEFAULT_MULTI_DIR_STRATEGY = "MaxDiskUsableSpaceFirstStrategy";

  // e.g., a31+/$%#&[]{}3e4
  private static final String ID_MATCHER = "([a-zA-Z0-9/@#$%&{}\\[\\]\\-+\\u2E80-\\u9FFF_]+)";

  private static final String STORAGE_GROUP_MATCHER = "([a-zA-Z0-9_.\\u2E80-\\u9FFF]+)";

  // e.g.,  .s1
  private static final String PARTIAL_NODE_MATCHER = "[" + PATH_SEPARATOR + "]" + ID_MATCHER;

  // for path like: root.sg1.d1."1.2.3", root.sg.d1."1.2.3"
  private static final String NODE_MATCHER =
      "[" + PATH_SEPARATOR + "]([\"])?" + ID_MATCHER + "(" + PARTIAL_NODE_MATCHER + ")*([\"])?";

  public static final Pattern STORAGE_GROUP_PATTERN = Pattern.compile(STORAGE_GROUP_MATCHER);

  /**
   * Port which the metrics service listens to.
   */
  private int metricsPort = 8181;

  private boolean enableMetricService = false;

  /**
   * whether to enable the mqtt service.
   */
  private boolean enableMQTTService = false;

  /**
   * the mqtt service binding host.
   */
  private String mqttHost = "0.0.0.0";

  /**
   * the mqtt service binding port.
   */
  private int mqttPort = 1883;

  /**
   * the handler pool size for handing the mqtt messages.
   */
  private int mqttHandlerPoolSize = 1;

  /**
   * the mqtt message payload formatter.
   */
  private String mqttPayloadFormatter = "json";

  /**
   * max mqtt message size
   */
  private int mqttMaxMessageSize = 1048576;


  /**
   * Rpc binding address.
   */
  private String rpcAddress = "0.0.0.0";

  /**
   * whether to use thrift compression.
   */
  private boolean rpcThriftCompressionEnable = false;

  /**
   * Port which the JDBC server listens to.
   */
  private int rpcPort = 6667;

  /**
   * Max concurrent client number
   */
  private int rpcMaxConcurrentClientNum = 65535;

  /**
   * Memory allocated for the read process
   */
  private long allocateMemoryForWrite = Runtime.getRuntime().maxMemory() * 6 / 10;

  /**
   * Memory allocated for the write process
   */
  private long allocateMemoryForRead = Runtime.getRuntime().maxMemory() * 3 / 10;

  /**
   * Memory allocated for the read process besides cache
   */
  private long allocateMemoryForReadWithoutCache = Runtime.getRuntime().maxMemory() * 9 / 100;

  private volatile int maxQueryDeduplicatedPathNum = 1000;

  /**
   * Is dynamic parameter adapter enable.
   */
  private boolean enableParameterAdapter = true;

  /**
   * Is the write ahead log enable.
   */
  private boolean enableWal = true;

  private volatile boolean readOnly = false;

  private boolean enableDiscardOutOfOrderData = false;

  /**
   * When a certain amount of write ahead logs is reached, they will be flushed to the disk. It is
   * possible to lose at most flush_wal_threshold operations.
   */
  private int flushWalThreshold = 10000;

  /**
   * this variable set timestamp precision as millisecond, microsecond or nanosecond
   */
  private String timestampPrecision = "ms";

  /**
   * The cycle when write ahead log is periodically forced to be written to disk(in milliseconds) If
   * set this parameter to 0 it means call outputStream.force(true) after every each insert
   */
  private long forceWalPeriodInMs = 100;

  /**
   * Size of log buffer in each log node(in byte). If WAL is enabled and the size of a insert plan
   * is smaller than this parameter, then the insert plan will be rejected by WAL.
   */
  private int walBufferSize = 16 * 1024 * 1024;

  /**
   * default base dir, stores all IoTDB runtime files
   */
  private static final String DEFAULT_BASE_DIR = "data";

  /**
   * System directory, including version file for each storage group and metadata
   */
  private String systemDir = DEFAULT_BASE_DIR + File.separator + IoTDBConstant.SYSTEM_FOLDER_NAME;

  /**
   * Schema directory, including storage set of values.
   */
  private String schemaDir = DEFAULT_BASE_DIR + File.separator + IoTDBConstant.SYSTEM_FOLDER_NAME
      + File.separator + IoTDBConstant.SCHEMA_FOLDER_NAME;

  /**
   * Sync directory, including the lock file, uuid file, device owner map
   */
  private String syncDir = DEFAULT_BASE_DIR + File.separator + IoTDBConstant.SYSTEM_FOLDER_NAME
      + File.separator + IoTDBConstant.SYNC_FOLDER_NAME;

  /**
   * Performance tracing directory, stores performance tracing files
   */
  private String tracingDir = DEFAULT_BASE_DIR + File.separator + IoTDBConstant.TRACING_FOLDER_NAME;

  /**
   * Query directory, stores temporary files of query
   */
  private String queryDir = DEFAULT_BASE_DIR + File.separator + IoTDBConstant.QUERY_FOLDER_NAME;

  /**
   * Data directory of data. It can be settled as dataDirs = {"data1", "data2", "data3"};
   */
  private String[] dataDirs = {"data" + File.separator + "data"};

  /**
   * Strategy of multiple directories.
   */
  private String multiDirStrategyClassName = null;

  /**
   * Wal directory.
   */
  private String walDir = DEFAULT_BASE_DIR + File.separator + "wal";

  /**
   * Maximum MemTable number in MemTable pool.
   */
  private int maxMemtableNumber = 20;

  /**
   * The amount of data iterate each time in server
   */
  private int batchSize = 100000;

  /**
   * How many threads can concurrently flush. When <= 0, use CPU core number.
   */
  private int concurrentFlushThread = Runtime.getRuntime().availableProcessors();

  /**
   * How many threads can concurrently query. When <= 0, use CPU core number.
   */
  private int concurrentQueryThread = Runtime.getRuntime().availableProcessors();

  private ZoneId zoneID = ZoneId.systemDefault();

  /**
   * When a TsFile's file size (in byte) exceed this, the TsFile is forced closed.
   */
  private long tsFileSizeThreshold = 512 * 1024 * 1024L;

  /**
   * When a memTable's size (in byte) exceeds this, the memtable is flushed to disk.
   */
  private long memtableSizeThreshold = 1024 * 1024 * 1024L;

  /**
   * When average series point number reaches this, flush the memtable to disk
   */
  private int avgSeriesPointNumberThreshold = 100000;

  /**
   * Work when tsfile_manage_strategy is level_strategy. When merge point number reaches this, merge
   * the files to the last level.
   */
  private int mergeChunkPointNumberThreshold = 100000;

  /**
   * Work when tsfile_manage_strategy is level_strategy. When page point number of file reaches
   * this, use append merge instead of deserialize merge.
   */
  private int mergePagePointNumberThreshold = 1000;

  /**
   * TsFile manage strategy, define use which hot compaction strategy
   */
  private TsFileManagementStrategy tsFileManagementStrategy = TsFileManagementStrategy.NORMAL_STRATEGY;

  /**
   * Work when tsfile_manage_strategy is level_strategy. The max seq file num of each level. When
   * file num exceeds this, the files in one level will merge to one.
   */
  private int maxFileNumInEachLevel = 10;

  /**
   * Work when tsfile_manage_strategy is level_strategy. The max num of seq level.
   */
  private int maxLevelNum = 4;

  /**
   * Work when tsfile_manage_strategy is level_strategy. The max unseq file num of each level. When
   * file num exceeds this, the files in one level will merge to one.
   */
  private int maxUnseqFileNumInEachLevel = 10;

  /**
   * Work when tsfile_manage_strategy is level_strategy. The max num of unseq level.
   */
  private int maxUnseqLevelNum = 2;

  /**
   * whether to cache meta data(ChunkMetaData and TsFileMetaData) or not.
   */
  private boolean metaDataCacheEnable = true;

  /**
   * Memory allocated for timeSeriesMetaData cache in read process
   */
  private long allocateMemoryForTimeSeriesMetaDataCache = allocateMemoryForRead / 10;

  /**
   * Memory allocated for chunkMetaData cache in read process
   */
  private long allocateMemoryForChunkMetaDataCache = allocateMemoryForRead / 10;

  /**
   * Memory allocated for chunk cache in read process
   */
  private long allocateMemoryForChunkCache = allocateMemoryForRead / 10;

  /**
   * Whether to enable Last cache
   */
  private boolean lastCacheEnable = true;

  /**
   * The statMonitor writes statistics info into IoTDB every backLoopPeriodSec secs. The default
   * value is 5s.
   */
  private int backLoopPeriodSec = 5;
  /**
   * Set true to enable statistics monitor service, false to disable statistics service.
   */
  private boolean enableStatMonitor = false;
  /**
   * Set the time interval when StatMonitor performs delete detection. The default value is 600s.
   */
  private int statMonitorDetectFreqSec = 60 * 10;
  /**
   * Set the maximum time to keep monitor statistics information in IoTDB. The default value is
   * 600s.
   */
  private int statMonitorRetainIntervalSec = 60 * 10;

  /**
   * Cache size of {@code checkAndGetDataTypeCache} in {@link MManager}.
   */
  private int mManagerCacheSize = 300000;

  /**
   * Cache size of {@code checkAndGetDataTypeCache} in {@link MManager}.
   */
  private int mRemoteSchemaCacheSize = 100000;

  /**
   * Is external sort enable.
   */
  private boolean enableExternalSort = true;

  /**
   * The threshold of items in external sort. If the number of chunks participating in sorting
   * exceeds this threshold, external sorting is enabled, otherwise memory sorting is used.
   */
  private int externalSortThreshold = 1000;

  /**
   * Is this IoTDB instance a receiver of sync or not.
   */
  private boolean isSyncEnable = false;
  /**
   * If this IoTDB instance is a receiver of sync, set the server port.
   */
  private int syncServerPort = 5555;
  /**
   * Set the language version when loading file including error information, default value is "EN"
   */
  private String languageVersion = "EN";

  private String ipWhiteList = "0.0.0.0/0";
  /**
   * Examining period of cache file reader : 100 seconds.
   */
  private long cacheFileReaderClearPeriod = 100000;

  /**
   * Replace implementation class of JDBC service
   */
  private String rpcImplClassName = TSServiceImpl.class.getName();

  /**
   * Is stat performance of sub-module enable.
   */
  private boolean enablePerformanceStat = false;

  /**
   * Is performance tracing enable.
   */
  private boolean enablePerformanceTracing = false;

  /**
   * The display of stat performance interval in ms.
   */
  private long performanceStatDisplayInterval = 60000;

  /**
   * The memory used for stat performance.
   */
  private int performanceStatMemoryInKB = 20;
  /**
   * whether use chunkBufferPool.
   */
  private boolean chunkBufferPoolEnable = false;

  /**
   * Switch of watermark function
   */
  private boolean enableWatermark = false;

  /**
   * Secret key for watermark
   */
  private String watermarkSecretKey = "IoTDB*2019@Beijing";

  /**
   * Bit string of watermark
   */
  private String watermarkBitString = "100101110100";

  /**
   * Watermark method and parameters
   */
  private String watermarkMethod = "GroupBasedLSBMethod(embed_row_cycle=2,embed_lsb_num=5)";

  /**
   * Switch of creating schema automatically
   */
  private boolean enableAutoCreateSchema = true;

  /**
   * register time series as which type when receiving boolean string "true" or "false"
   */
  private TSDataType booleanStringInferType = TSDataType.BOOLEAN;

  /**
   * register time series as which type when receiving an integer string "67"
   */
  private TSDataType integerStringInferType = TSDataType.FLOAT;

  /**
   * register time series as which type when receiving an integer string and using float may lose precision
   * num > 2 ^ 24
   */
  private TSDataType longStringInferType = TSDataType.DOUBLE;

  /**
   * register time series as which type when receiving a floating number string "6.7"
   */
  private TSDataType floatingStringInferType = TSDataType.FLOAT;

  /**
   * register time series as which type when receiving the Literal NaN. Values can be DOUBLE, FLOAT
   * or TEXT
   */
  private TSDataType nanStringInferType = TSDataType.DOUBLE;

  /**
   * Storage group level when creating schema automatically is enabled
   */
  private int defaultStorageGroupLevel = 1;

  /**
   * BOOLEAN encoding when creating schema automatically is enabled
   */
  private TSEncoding defaultBooleanEncoding = TSEncoding.RLE;

  /**
   * INT32 encoding when creating schema automatically is enabled
   */
  private TSEncoding defaultInt32Encoding = TSEncoding.RLE;

  /**
   * INT64 encoding when creating schema automatically is enabled
   */
  private TSEncoding defaultInt64Encoding = TSEncoding.RLE;

  /**
   * FLOAT encoding when creating schema automatically is enabled
   */
  private TSEncoding defaultFloatEncoding = TSEncoding.GORILLA;

  /**
   * DOUBLE encoding when creating schema automatically is enabled
   */
  private TSEncoding defaultDoubleEncoding = TSEncoding.GORILLA;

  /**
   * TEXT encoding when creating schema automatically is enabled
   */
  private TSEncoding defaultTextEncoding = TSEncoding.PLAIN;

  /**
   * How much memory (in byte) can be used by a single merge task.
   */
  private long mergeMemoryBudget = (long) (Runtime.getRuntime().maxMemory() * 0.2);

  /**
   * How many threads will be set up to perform upgrade tasks.
   */
  private int upgradeThreadNum = 1;

  /**
   * How many threads will be set up to perform main merge tasks.
   */
  private int mergeThreadNum = 1;

  /**
   * How many threads will be set up to perform merge chunk sub-tasks.
   */
  private int mergeChunkSubThreadNum = 4;

  /**
   * If one merge file selection runs for more than this time, it will be ended and its current
   * selection will be used as final selection. Unit: millis. When < 0, it means time is unbounded.
   */
  private long mergeFileSelectionTimeBudget = 30 * 1000L;

  /**
   * When set to true, if some crashed merges are detected during system rebooting, such merges will
   * be continued, otherwise, the unfinished parts of such merges will not be continued while the
   * finished parts still remain as they are.
   */
  private boolean continueMergeAfterReboot = false;

  /**
   * A global merge will be performed each such interval, that is, each storage group will be merged
   * (if proper merge candidates can be found). Unit: second.
   */
  private long mergeIntervalSec = 0L;

  /**
   * When set to true, all merges becomes full merge (the whole SeqFiles are re-written despite how
   * much they are overflowed). This may increase merge overhead depending on how much the SeqFiles
   * are overflowed.
   */
  private boolean forceFullMerge = false;

  /**
   * During a merge, if a chunk with less number of chunks than this parameter, the chunk will be
   * merged with its succeeding chunks even if it is not overflowed, until the merged chunks reach
   * this threshold and the new chunk will be flushed.
   */
  private int chunkMergePointThreshold = 20480;

  /**
   * The limit of hot compaction merge can reach per second
   */
  private int mergeWriteThroughputMbPerSec = 16;

  /**
   * How many thread will be set up to perform hot compaction, 30 by default. Set to 1 when less
   * than or equal to 0.
   */
  private int hotCompactionThreadNum = 30;

  /**
   * The limit of read throughput merge can reach per second
   */
  private int mergeReadThroughputMbPerSec = 16;

  private MergeFileStrategy mergeFileStrategy = MergeFileStrategy.MAX_SERIES_NUM;

  /**
   * Default system file storage is in local file system (unsupported)
   */
  private FSType systemFileStorageFs = FSType.LOCAL;

  /**
   * Default TSfile storage is in local file system
   */
  private FSType tsFileStorageFs = FSType.LOCAL;

  /**
   * Default core-site.xml file path is /etc/hadoop/conf/core-site.xml
   */
  private String coreSitePath = "/etc/hadoop/conf/core-site.xml";

  /**
   * Default hdfs-site.xml file path is /etc/hadoop/conf/hdfs-site.xml
   */
  private String hdfsSitePath = "/etc/hadoop/conf/hdfs-site.xml";

  /**
   * Default HDFS ip is localhost
   */
  private String hdfsIp = "localhost";

  /**
   * Default HDFS port is 9000
   */
  private String hdfsPort = "9000";

  /**
   * Default DFS NameServices is hdfsnamespace
   */
  private String dfsNameServices = "hdfsnamespace";

  /**
   * Default DFS HA name nodes are nn1 and nn2
   */
  private String dfsHaNamenodes = "nn1,nn2";

  /**
   * Default DFS HA automatic failover is enabled
   */
  private boolean dfsHaAutomaticFailoverEnabled = true;

  /**
   * Default DFS client failover proxy provider is "org.apache.hadoop.hdfs.server.namenode.ha.ConfiguredFailoverProxyProvider"
   */
  private String dfsClientFailoverProxyProvider = "org.apache.hadoop.hdfs.server.namenode.ha.ConfiguredFailoverProxyProvider";

  /**
   * whether use kerberos to authenticate hdfs
   */
  private boolean useKerberos = false;

  /**
   * full path of kerberos keytab file
   */
  private String kerberosKeytabFilePath = "/path";

  /**
   * kerberos principal
   */
  private String kerberosPrincipal = "principal";

  /**
   * the num of memtable in each storage group
   */
  private int concurrentWritingTimePartition = 1;

  /**
   * the default fill interval in LinearFill and PreviousFill, -1 means infinite past time
   */
  private int defaultFillInterval = -1;

  /**
   * default TTL for storage groups that are not set TTL by statements, in ms Notice: if this
   * property is changed, previous created storage group which are not set TTL will also be
   * affected.
   */
  private long defaultTTL = Long.MAX_VALUE;

  /**
   * The default value of primitive array size in array pool
   */
  private int primitiveArraySize = 128;

  /**
   * whether enable data partition. If disabled, all data belongs to partition 0
   */
  private boolean enablePartition = false;

  /**
   * Interval line number of mlog.txt when creating a checkpoint and saving snapshot of mtree
   */
  private int mtreeSnapshotInterval = 100000;

  /**
   * Threshold interval time of MTree modification. If the last modification time is less than this
   * threshold, MTree snapshot will not be created. Unit: second. Default: 1 hour(3600 seconds)
   */
  private int mtreeSnapshotThresholdTime = 3600;

  /**
   * Time range for partitioning data inside each storage group, the unit is second
   */
  private long partitionInterval = 604800;

  //just for test
  //wait for 60 second by default.
  private int thriftServerAwaitTimeForStopService = 60;

  private int queryCacheSizeInMetric = 50;

  // max size for tag and attribute of one time series
  private int tagAttributeTotalSize = 700;

  // In one insert (one device, one timestamp, multiple measurements),
  // if enable partial insert, one measurement failure will not impact other measurements
  private boolean enablePartialInsert = true;

  // Open ID Secret
  private String openIdProviderUrl = null;

  // the authorizer provider class which extends BasicAuthorizer
  private String authorizerProvider = "org.apache.iotdb.db.auth.authorizer.LocalFileAuthorizer";

  // time in nanosecond precision when starting up
  private long startUpNanosecond = System.nanoTime();

  /**
   * thrift max frame size, the default is 15MB, we change it to 64MB
   */
  private int thriftMaxFrameSize = 67108864;

  /**
   * thrift init buffer size, the default is 1KB.
   */
  private int thriftInitBufferSize = 1024;

  public IoTDBConfig() {
    // empty constructor
  }

  public int getConcurrentWritingTimePartition() {
    return concurrentWritingTimePartition;
  }

  void setConcurrentWritingTimePartition(int concurrentWritingTimePartition) {
    this.concurrentWritingTimePartition = concurrentWritingTimePartition;
  }

  public int getDefaultFillInterval() {
    return defaultFillInterval;
  }

  public void setDefaultFillInterval(int defaultFillInterval) {
    this.defaultFillInterval = defaultFillInterval;
  }

  public boolean isEnablePartition() {
    return enablePartition;
  }

  public void setEnablePartition(boolean enablePartition) {
    this.enablePartition = enablePartition;
  }

  public int getMtreeSnapshotInterval() {
    return mtreeSnapshotInterval;
  }

  public void setMtreeSnapshotInterval(int mtreeSnapshotInterval) {
    this.mtreeSnapshotInterval = mtreeSnapshotInterval;
  }

  public int getMtreeSnapshotThresholdTime() {
    return mtreeSnapshotThresholdTime;
  }

  public void setMtreeSnapshotThresholdTime(int mtreeSnapshotThresholdTime) {
    this.mtreeSnapshotThresholdTime = mtreeSnapshotThresholdTime;
  }

  public long getPartitionInterval() {
    return partitionInterval;
  }

  public void setPartitionInterval(long partitionInterval) {
    this.partitionInterval = partitionInterval;
  }

  public ZoneId getZoneID() {
    return zoneID;
  }

  void setZoneID(ZoneId zoneID) {
    this.zoneID = zoneID;
  }

  void updatePath() {
    formulateFolders();
    confirmMultiDirStrategy();
  }

  /**
   * if the folders are relative paths, add IOTDB_HOME as the path prefix
   */
  private void formulateFolders() {
    systemDir = addHomeDir(systemDir);
    schemaDir = addHomeDir(schemaDir);
    syncDir = addHomeDir(syncDir);
    tracingDir = addHomeDir(tracingDir);
    walDir = addHomeDir(walDir);

    if (TSFileDescriptor.getInstance().getConfig().getTSFileStorageFs().equals(FSType.HDFS)) {
      String hdfsDir = getHdfsDir();
      queryDir = hdfsDir + File.separatorChar + queryDir;
      for (int i = 0; i < dataDirs.length; i++) {
        dataDirs[i] = hdfsDir + File.separatorChar + dataDirs[i];
      }
    } else {
      queryDir = addHomeDir(queryDir);
      for (int i = 0; i < dataDirs.length; i++) {
        dataDirs[i] = addHomeDir(dataDirs[i]);
      }
    }
  }

  void reloadDataDirs(String[] dataDirs) throws LoadConfigurationException {
    if (TSFileDescriptor.getInstance().getConfig().getTSFileStorageFs().equals(FSType.HDFS)) {
      String hdfsDir = getHdfsDir();
      for (int i = 0; i < dataDirs.length; i++) {
        dataDirs[i] = hdfsDir + File.separatorChar + dataDirs[i];
      }
    } else {
      for (int i = 0; i < dataDirs.length; i++) {
        dataDirs[i] = addHomeDir(dataDirs[i]);
      }
    }
    this.dataDirs = dataDirs;
    DirectoryManager.getInstance().updateFileFolders();
  }

  private String addHomeDir(String dir) {
    String homeDir = System.getProperty(IoTDBConstant.IOTDB_HOME, null);
    if (!new File(dir).isAbsolute() && homeDir != null && homeDir.length() > 0) {
      if (!homeDir.endsWith(File.separator)) {
        dir = homeDir + File.separatorChar + dir;
      } else {
        dir = homeDir + dir;
      }
    }
    return dir;
  }

  private void confirmMultiDirStrategy() {
    if (getMultiDirStrategyClassName() == null) {
      multiDirStrategyClassName = DEFAULT_MULTI_DIR_STRATEGY;
    }
    if (!getMultiDirStrategyClassName().contains(TsFileConstant.PATH_SEPARATOR)) {
      multiDirStrategyClassName = MULTI_DIR_STRATEGY_PREFIX + multiDirStrategyClassName;
    }

    try {
      Class.forName(multiDirStrategyClassName);
    } catch (ClassNotFoundException e) {
      logger.warn("Cannot find given directory strategy {}, using the default value",
          getMultiDirStrategyClassName(), e);
      setMultiDirStrategyClassName(MULTI_DIR_STRATEGY_PREFIX + DEFAULT_MULTI_DIR_STRATEGY);
    }
  }

  private String getHdfsDir() {
    String[] hdfsIps = TSFileDescriptor.getInstance().getConfig().getHdfsIp();
    String hdfsDir = "hdfs://";
    if (hdfsIps.length > 1) {
      hdfsDir += TSFileDescriptor.getInstance().getConfig().getDfsNameServices();
    } else {
      hdfsDir += hdfsIps[0] + ":" + TSFileDescriptor.getInstance().getConfig().getHdfsPort();
    }
    return hdfsDir;
  }

  public String[] getDataDirs() {
    return dataDirs;
  }

  public int getMetricsPort() {
    return metricsPort;
  }

  void setMetricsPort(int metricsPort) {
    this.metricsPort = metricsPort;
  }

  public boolean isEnableMetricService() {
    return enableMetricService;
  }

  public void setEnableMetricService(boolean enableMetricService) {
    this.enableMetricService = enableMetricService;
  }

  void setDataDirs(String[] dataDirs) {
    this.dataDirs = dataDirs;
  }

  public String getRpcAddress() {
    return rpcAddress;
  }

  void setRpcAddress(String rpcAddress) {
    this.rpcAddress = rpcAddress;
  }

  public int getRpcPort() {
    return rpcPort;
  }

  void setRpcPort(int rpcPort) {
    this.rpcPort = rpcPort;
  }

  public String getTimestampPrecision() {
    return timestampPrecision;
  }

  public void setTimestampPrecision(String timestampPrecision) {
    if (!(timestampPrecision.equals("ms") || timestampPrecision.equals("us")
        || timestampPrecision.equals("ns"))) {
      logger.error("Wrong timestamp precision, please set as: ms, us or ns ! Current is: "
          + timestampPrecision);
      System.exit(-1);
    }
    this.timestampPrecision = timestampPrecision;
  }

  public boolean isEnableWal() {
    return enableWal;
  }

  public void setEnableWal(boolean enableWal) {
    this.enableWal = enableWal;
  }

  public boolean isEnableDiscardOutOfOrderData() {
    return enableDiscardOutOfOrderData;
  }

  public void setEnableDiscardOutOfOrderData(boolean enableDiscardOutOfOrderData) {
    this.enableDiscardOutOfOrderData = enableDiscardOutOfOrderData;
  }

  public int getFlushWalThreshold() {
    return flushWalThreshold;
  }

  public void setFlushWalThreshold(int flushWalThreshold) {
    this.flushWalThreshold = flushWalThreshold;
  }

  public long getForceWalPeriodInMs() {
    return forceWalPeriodInMs;
  }

  public void setForceWalPeriodInMs(long forceWalPeriodInMs) {
    this.forceWalPeriodInMs = forceWalPeriodInMs;
  }

  public String getSystemDir() {
    return systemDir;
  }

  void setSystemDir(String systemDir) {
    this.systemDir = systemDir;
  }

  public String getSchemaDir() {
    return schemaDir;
  }

  void setSchemaDir(String schemaDir) {
    this.schemaDir = schemaDir;
  }

  public String getSyncDir() {
    return syncDir;
  }

  void setSyncDir(String syncDir) {
    this.syncDir = syncDir;
  }

  public String getTracingDir() {
    return tracingDir;
  }

  void setTracingDir(String tracingDir) {
    this.tracingDir = tracingDir;
  }

  public String getQueryDir() {
    return queryDir;
  }

  void setQueryDir(String queryDir) {
    this.queryDir = queryDir;
  }

  public String getWalDir() {
    return walDir;
  }

  void setWalDir(String walDir) {
    this.walDir = walDir;
  }

  public String getMultiDirStrategyClassName() {
    return multiDirStrategyClassName;
  }

  void setMultiDirStrategyClassName(String multiDirStrategyClassName) {
    this.multiDirStrategyClassName = multiDirStrategyClassName;
  }

  public int getBatchSize() {
    return batchSize;
  }

  void setBatchSize(int batchSize) {
    this.batchSize = batchSize;
  }

  public int getMaxMemtableNumber() {
    return maxMemtableNumber;
  }

  public void setMaxMemtableNumber(int maxMemtableNumber) {
    this.maxMemtableNumber = maxMemtableNumber;
  }

  public int getConcurrentFlushThread() {
    return concurrentFlushThread;
  }

  void setConcurrentFlushThread(int concurrentFlushThread) {
    this.concurrentFlushThread = concurrentFlushThread;
  }

  public int getConcurrentQueryThread() {
    return concurrentQueryThread;
  }

  void setConcurrentQueryThread(int concurrentQueryThread) {
    this.concurrentQueryThread = concurrentQueryThread;
  }

  public long getTsFileSizeThreshold() {
    return tsFileSizeThreshold;
  }

  public void setTsFileSizeThreshold(long tsFileSizeThreshold) {
    this.tsFileSizeThreshold = tsFileSizeThreshold;
  }

  public int getBackLoopPeriodSec() {
    return backLoopPeriodSec;
  }

  void setBackLoopPeriodSec(int backLoopPeriodSec) {
    this.backLoopPeriodSec = backLoopPeriodSec;
  }

  public boolean isEnableStatMonitor() {
    return enableStatMonitor;
  }

  public void setEnableStatMonitor(boolean enableStatMonitor) {
    this.enableStatMonitor = enableStatMonitor;
  }

  public int getRpcMaxConcurrentClientNum() {
    return rpcMaxConcurrentClientNum;
  }

  void setRpcMaxConcurrentClientNum(int rpcMaxConcurrentClientNum) {
    this.rpcMaxConcurrentClientNum = rpcMaxConcurrentClientNum;
  }

  public int getStatMonitorDetectFreqSec() {
    return statMonitorDetectFreqSec;
  }

  void setStatMonitorDetectFreqSec(int statMonitorDetectFreqSec) {
    this.statMonitorDetectFreqSec = statMonitorDetectFreqSec;
  }

  public int getStatMonitorRetainIntervalSec() {
    return statMonitorRetainIntervalSec;
  }

  void setStatMonitorRetainIntervalSec(int statMonitorRetainIntervalSec) {
    this.statMonitorRetainIntervalSec = statMonitorRetainIntervalSec;
  }

  public int getmManagerCacheSize() {
    return mManagerCacheSize;
  }

  void setmManagerCacheSize(int mManagerCacheSize) {
    this.mManagerCacheSize = mManagerCacheSize;
  }

  public int getmRemoteSchemaCacheSize() {
    return mRemoteSchemaCacheSize;
  }

  public void setmRemoteSchemaCacheSize(int mRemoteSchemaCacheSize) {
    this.mRemoteSchemaCacheSize = mRemoteSchemaCacheSize;
  }

  public boolean isSyncEnable() {
    return isSyncEnable;
  }

  public void setSyncEnable(boolean syncEnable) {
    isSyncEnable = syncEnable;
  }

  public int getSyncServerPort() {
    return syncServerPort;
  }

  void setSyncServerPort(int syncServerPort) {
    this.syncServerPort = syncServerPort;
  }

  String getLanguageVersion() {
    return languageVersion;
  }

  void setLanguageVersion(String languageVersion) {
    this.languageVersion = languageVersion;
  }

  public String getIpWhiteList() {
    return ipWhiteList;
  }

  public void setIpWhiteList(String ipWhiteList) {
    this.ipWhiteList = ipWhiteList;
  }

  public long getCacheFileReaderClearPeriod() {
    return cacheFileReaderClearPeriod;
  }

  public void setCacheFileReaderClearPeriod(long cacheFileReaderClearPeriod) {
    this.cacheFileReaderClearPeriod = cacheFileReaderClearPeriod;
  }

  public boolean isReadOnly() {
    return readOnly;
  }

  public void setReadOnly(boolean readOnly) {
    this.readOnly = readOnly;
  }

  public String getRpcImplClassName() {
    return rpcImplClassName;
  }

  public void setRpcImplClassName(String rpcImplClassName) {
    this.rpcImplClassName = rpcImplClassName;
  }

  public int getWalBufferSize() {
    return walBufferSize;
  }

  public void setWalBufferSize(int walBufferSize) {
    this.walBufferSize = walBufferSize;
  }

  public boolean isChunkBufferPoolEnable() {
    return chunkBufferPoolEnable;
  }

  void setChunkBufferPoolEnable(boolean chunkBufferPoolEnable) {
    this.chunkBufferPoolEnable = chunkBufferPoolEnable;
  }

  public long getMergeMemoryBudget() {
    return mergeMemoryBudget;
  }

  void setMergeMemoryBudget(long mergeMemoryBudget) {
    this.mergeMemoryBudget = mergeMemoryBudget;
  }

  public int getMergeThreadNum() {
    return mergeThreadNum;
  }

  void setMergeThreadNum(int mergeThreadNum) {
    this.mergeThreadNum = mergeThreadNum;
  }

  public boolean isContinueMergeAfterReboot() {
    return continueMergeAfterReboot;
  }

  void setContinueMergeAfterReboot(boolean continueMergeAfterReboot) {
    this.continueMergeAfterReboot = continueMergeAfterReboot;
  }

  public long getMergeIntervalSec() {
    return mergeIntervalSec;
  }

  void setMergeIntervalSec(long mergeIntervalSec) {
    this.mergeIntervalSec = mergeIntervalSec;
  }

  public boolean isEnableParameterAdapter() {
    return enableParameterAdapter;
  }

  public void setEnableParameterAdapter(boolean enableParameterAdapter) {
    this.enableParameterAdapter = enableParameterAdapter;
  }

  public long getAllocateMemoryForWrite() {
    return allocateMemoryForWrite;
  }

  public void setAllocateMemoryForWrite(long allocateMemoryForWrite) {
    this.allocateMemoryForWrite = allocateMemoryForWrite;
  }

  long getAllocateMemoryForRead() {
    return allocateMemoryForRead;
  }

  void setAllocateMemoryForRead(long allocateMemoryForRead) {
    this.allocateMemoryForRead = allocateMemoryForRead;
  }

  public long getAllocateMemoryForReadWithoutCache() {
    return allocateMemoryForReadWithoutCache;
  }

  public void setAllocateMemoryForReadWithoutCache(long allocateMemoryForReadWithoutCache) {
    this.allocateMemoryForReadWithoutCache = allocateMemoryForReadWithoutCache;
  }

  public boolean isEnableExternalSort() {
    return enableExternalSort;
  }

  void setEnableExternalSort(boolean enableExternalSort) {
    this.enableExternalSort = enableExternalSort;
  }

  public int getExternalSortThreshold() {
    return externalSortThreshold;
  }

  void setExternalSortThreshold(int externalSortThreshold) {
    this.externalSortThreshold = externalSortThreshold;
  }

  public boolean isEnablePerformanceStat() {
    return enablePerformanceStat;
  }

  public void setEnablePerformanceStat(boolean enablePerformanceStat) {
    this.enablePerformanceStat = enablePerformanceStat;
  }

  public boolean isEnablePerformanceTracing() {
    return enablePerformanceTracing;
  }

  public void setEnablePerformanceTracing(boolean enablePerformanceTracing) {
    this.enablePerformanceTracing = enablePerformanceTracing;
  }

  public long getPerformanceStatDisplayInterval() {
    return performanceStatDisplayInterval;
  }

  void setPerformanceStatDisplayInterval(long performanceStatDisplayInterval) {
    this.performanceStatDisplayInterval = performanceStatDisplayInterval;
  }

  public int getPerformanceStatMemoryInKB() {
    return performanceStatMemoryInKB;
  }

  void setPerformanceStatMemoryInKB(int performanceStatMemoryInKB) {
    this.performanceStatMemoryInKB = performanceStatMemoryInKB;
  }

  public boolean isEnablePartialInsert() {
    return enablePartialInsert;
  }

  public void setEnablePartialInsert(boolean enablePartialInsert) {
    this.enablePartialInsert = enablePartialInsert;
  }

  public boolean isForceFullMerge() {
    return forceFullMerge;
  }

  void setForceFullMerge(boolean forceFullMerge) {
    this.forceFullMerge = forceFullMerge;
  }

  public int getChunkMergePointThreshold() {
    return chunkMergePointThreshold;
  }

  public void setChunkMergePointThreshold(int chunkMergePointThreshold) {
    this.chunkMergePointThreshold = chunkMergePointThreshold;
  }

  public int getHotCompactionThreadNum() {
    return hotCompactionThreadNum;
  }

  public void setHotCompactionThreadNum(int hotCompactionThreadNum) {
    this.hotCompactionThreadNum = hotCompactionThreadNum;
  }

  public int getMergeWriteThroughputMbPerSec() {
    return mergeWriteThroughputMbPerSec;
  }

  public void setMergeWriteThroughputMbPerSec(int mergeWriteThroughputMbPerSec) {
    this.mergeWriteThroughputMbPerSec = mergeWriteThroughputMbPerSec;
  }

  public int getMergeReadThroughputMbPerSec() {
    return mergeReadThroughputMbPerSec;
  }

  public void setMergeReadThroughputMbPerSec(int mergeReadThroughputMbPerSec) {
    this.mergeReadThroughputMbPerSec = mergeReadThroughputMbPerSec;
  }

  public long getMemtableSizeThreshold() {
    return memtableSizeThreshold;
  }

  public void setMemtableSizeThreshold(long memtableSizeThreshold) {
    this.memtableSizeThreshold = memtableSizeThreshold;
  }

  public int getAvgSeriesPointNumberThreshold() {
    return avgSeriesPointNumberThreshold;
  }

  public void setAvgSeriesPointNumberThreshold(int avgSeriesPointNumberThreshold) {
    this.avgSeriesPointNumberThreshold = avgSeriesPointNumberThreshold;
  }

  public int getMergeChunkPointNumberThreshold() {
    return mergeChunkPointNumberThreshold;
  }

  public void setMergeChunkPointNumberThreshold(int mergeChunkPointNumberThreshold) {
    this.mergeChunkPointNumberThreshold = mergeChunkPointNumberThreshold;
  }

  public int getMergePagePointNumberThreshold() {
    return mergePagePointNumberThreshold;
  }

  public void setMergePagePointNumberThreshold(int mergePagePointNumberThreshold) {
    this.mergePagePointNumberThreshold = mergePagePointNumberThreshold;
  }

  public MergeFileStrategy getMergeFileStrategy() {
    return mergeFileStrategy;
  }

  public void setMergeFileStrategy(
      MergeFileStrategy mergeFileStrategy) {
    this.mergeFileStrategy = mergeFileStrategy;
  }


  public TsFileManagementStrategy getTsFileManagementStrategy() {
    return tsFileManagementStrategy;
  }

  public void setTsFileManagementStrategy(
      TsFileManagementStrategy tsFileManagementStrategy) {
    this.tsFileManagementStrategy = tsFileManagementStrategy;
  }

  public int getMaxFileNumInEachLevel() {
    return maxFileNumInEachLevel;
  }

  public void setMaxFileNumInEachLevel(int maxFileNumInEachLevel) {
    this.maxFileNumInEachLevel = maxFileNumInEachLevel;
  }

  public int getMaxLevelNum() {
    return maxLevelNum;
  }

  public void setMaxLevelNum(int maxLevelNum) {
    this.maxLevelNum = maxLevelNum;
  }

  public int getMaxUnseqFileNumInEachLevel() {
    return maxUnseqFileNumInEachLevel;
  }

  public void setMaxUnseqFileNumInEachLevel(int maxUnseqFileNumInEachLevel) {
    this.maxUnseqFileNumInEachLevel = maxUnseqFileNumInEachLevel;
  }

  public int getMaxUnseqLevelNum() {
    return maxUnseqLevelNum;
  }

  public void setMaxUnseqLevelNum(int maxUnseqLevelNum) {
    this.maxUnseqLevelNum = maxUnseqLevelNum;
  }

  public int getMergeChunkSubThreadNum() {
    return mergeChunkSubThreadNum;
  }

  void setMergeChunkSubThreadNum(int mergeChunkSubThreadNum) {
    this.mergeChunkSubThreadNum = mergeChunkSubThreadNum;
  }

  public long getMergeFileSelectionTimeBudget() {
    return mergeFileSelectionTimeBudget;
  }

  void setMergeFileSelectionTimeBudget(long mergeFileSelectionTimeBudget) {
    this.mergeFileSelectionTimeBudget = mergeFileSelectionTimeBudget;
  }

  public boolean isRpcThriftCompressionEnable() {
    return rpcThriftCompressionEnable;
  }

  void setRpcThriftCompressionEnable(boolean rpcThriftCompressionEnable) {
    this.rpcThriftCompressionEnable = rpcThriftCompressionEnable;
  }

  public boolean isMetaDataCacheEnable() {
    return metaDataCacheEnable;
  }

  public void setMetaDataCacheEnable(boolean metaDataCacheEnable) {
    this.metaDataCacheEnable = metaDataCacheEnable;
  }

  public long getAllocateMemoryForTimeSeriesMetaDataCache() {
    return allocateMemoryForTimeSeriesMetaDataCache;
  }

  public void setAllocateMemoryForTimeSeriesMetaDataCache(
      long allocateMemoryForTimeSeriesMetaDataCache) {
    this.allocateMemoryForTimeSeriesMetaDataCache = allocateMemoryForTimeSeriesMetaDataCache;
  }

  public long getAllocateMemoryForChunkMetaDataCache() {
    return allocateMemoryForChunkMetaDataCache;
  }

  public void setAllocateMemoryForChunkMetaDataCache(long allocateMemoryForChunkMetaDataCache) {
    this.allocateMemoryForChunkMetaDataCache = allocateMemoryForChunkMetaDataCache;
  }

  public long getAllocateMemoryForChunkCache() {
    return allocateMemoryForChunkCache;
  }

  public void setAllocateMemoryForChunkCache(long allocateMemoryForChunkCache) {
    this.allocateMemoryForChunkCache = allocateMemoryForChunkCache;
  }

  public boolean isLastCacheEnabled() {
    return lastCacheEnable;
  }

  public void setEnableLastCache(boolean lastCacheEnable) {
    this.lastCacheEnable = lastCacheEnable;
  }

  public boolean isEnableWatermark() {
    return enableWatermark;
  }

  public void setEnableWatermark(boolean enableWatermark) {
    this.enableWatermark = enableWatermark;
  }

  public String getWatermarkSecretKey() {
    return watermarkSecretKey;
  }

  public void setWatermarkSecretKey(String watermarkSecretKey) {
    this.watermarkSecretKey = watermarkSecretKey;
  }

  public String getWatermarkBitString() {
    return watermarkBitString;
  }

  public void setWatermarkBitString(String watermarkBitString) {
    this.watermarkBitString = watermarkBitString;
  }

  String getWatermarkMethod() {
    return this.watermarkMethod;
  }

  public void setWatermarkMethod(String watermarkMethod) {
    this.watermarkMethod = watermarkMethod;
  }

  public String getWatermarkMethodName() {
    return watermarkMethod.split("\\(")[0];
  }

  public int getWatermarkParamMarkRate() {
    return Integer.parseInt(getWatermarkParamValue("embed_row_cycle", "5"));
  }

  public int getWatermarkParamMaxRightBit() {
    return Integer.parseInt(getWatermarkParamValue("embed_lsb_num", "5"));
  }

  private String getWatermarkParamValue(String key, String defaultValue) {
    String res = getWatermarkParamValue(key);
    if (res != null) {
      return res;
    }
    return defaultValue;
  }

  private String getWatermarkParamValue(String key) {
    String pattern = key + "=(\\w*)";
    Pattern r = Pattern.compile(pattern);
    Matcher m = r.matcher(watermarkMethod);
    if (m.find() && m.groupCount() > 0) {
      return m.group(1);
    }
    return null;
  }

  public boolean isAutoCreateSchemaEnabled() {
    return enableAutoCreateSchema;
  }

  public void setAutoCreateSchemaEnabled(boolean enableAutoCreateSchema) {
    this.enableAutoCreateSchema = enableAutoCreateSchema;
  }

  public TSDataType getBooleanStringInferType() {
    return booleanStringInferType;
  }

  public void setBooleanStringInferType(
      TSDataType booleanStringInferType) {
    this.booleanStringInferType = booleanStringInferType;
  }

  public TSDataType getIntegerStringInferType() {
    return integerStringInferType;
  }

  public void setIntegerStringInferType(
      TSDataType integerStringInferType) {
    this.integerStringInferType = integerStringInferType;
  }

  public void setLongStringInferType(
      TSDataType longStringInferType) {
    this.longStringInferType = longStringInferType;
  }

  public TSDataType getLongStringInferType() {
    return longStringInferType;
  }

  public TSDataType getFloatingStringInferType() {
    return floatingStringInferType;
  }

  public void setFloatingStringInferType(
      TSDataType floatingNumberStringInferType) {
    this.floatingStringInferType = floatingNumberStringInferType;
  }

  public TSDataType getNanStringInferType() {
    return nanStringInferType;
  }

  public void setNanStringInferType(TSDataType nanStringInferType) {
    if (nanStringInferType != TSDataType.DOUBLE &&
        nanStringInferType != TSDataType.FLOAT &&
        nanStringInferType != TSDataType.TEXT) {
      throw new IllegalArgumentException(
          "Config Property nan_string_infer_type can only be FLOAT, DOUBLE or TEXT but is "
              + nanStringInferType);
    }
    this.nanStringInferType = nanStringInferType;
  }

  public int getDefaultStorageGroupLevel() {
    return defaultStorageGroupLevel;
  }

  void setDefaultStorageGroupLevel(int defaultStorageGroupLevel) {
    this.defaultStorageGroupLevel = defaultStorageGroupLevel;
  }

  public TSEncoding getDefaultBooleanEncoding() {
    return defaultBooleanEncoding;
  }

  public void setDefaultBooleanEncoding(TSEncoding defaultBooleanEncoding) {
    this.defaultBooleanEncoding = defaultBooleanEncoding;
  }

  void setDefaultBooleanEncoding(String defaultBooleanEncoding) {
    this.defaultBooleanEncoding = TSEncoding.valueOf(defaultBooleanEncoding);
  }

  public TSEncoding getDefaultInt32Encoding() {
    return defaultInt32Encoding;
  }

  public void setDefaultInt32Encoding(TSEncoding defaultInt32Encoding) {
    this.defaultInt32Encoding = defaultInt32Encoding;
  }

  void setDefaultInt32Encoding(String defaultInt32Encoding) {
    this.defaultInt32Encoding = TSEncoding.valueOf(defaultInt32Encoding);
  }

  public TSEncoding getDefaultInt64Encoding() {
    return defaultInt64Encoding;
  }

  public void setDefaultInt64Encoding(TSEncoding defaultInt64Encoding) {
    this.defaultInt64Encoding = defaultInt64Encoding;
  }

  void setDefaultInt64Encoding(String defaultInt64Encoding) {
    this.defaultInt64Encoding = TSEncoding.valueOf(defaultInt64Encoding);
  }

  public TSEncoding getDefaultFloatEncoding() {
    return defaultFloatEncoding;
  }

  public void setDefaultFloatEncoding(TSEncoding defaultFloatEncoding) {
    this.defaultFloatEncoding = defaultFloatEncoding;
  }

  void setDefaultFloatEncoding(String defaultFloatEncoding) {
    this.defaultFloatEncoding = TSEncoding.valueOf(defaultFloatEncoding);
  }

  public TSEncoding getDefaultDoubleEncoding() {
    return defaultDoubleEncoding;
  }

  public void setDefaultDoubleEncoding(TSEncoding defaultDoubleEncoding) {
    this.defaultDoubleEncoding = defaultDoubleEncoding;
  }

  void setDefaultDoubleEncoding(String defaultDoubleEncoding) {
    this.defaultDoubleEncoding = TSEncoding.valueOf(defaultDoubleEncoding);
  }

  public TSEncoding getDefaultTextEncoding() {
    return defaultTextEncoding;
  }

  public void setDefaultTextEncoding(TSEncoding defaultTextEncoding) {
    this.defaultTextEncoding = defaultTextEncoding;
  }

  void setDefaultTextEncoding(String defaultTextEncoding) {
    this.defaultTextEncoding = TSEncoding.valueOf(defaultTextEncoding);
  }

  public FSType getSystemFileStorageFs() {
    return systemFileStorageFs;
  }

  public void setSystemFileStorageFs(String systemFileStorageFs) {
    this.systemFileStorageFs = FSType.valueOf(systemFileStorageFs);
  }

  FSType getTsFileStorageFs() {
    return tsFileStorageFs;
  }

  void setTsFileStorageFs(String tsFileStorageFs) {
    this.tsFileStorageFs = FSType.valueOf(tsFileStorageFs);
  }

  String getCoreSitePath() {
    return coreSitePath;
  }

  void setCoreSitePath(String coreSitePath) {
    this.coreSitePath = coreSitePath;
  }

  String getHdfsSitePath() {
    return hdfsSitePath;
  }

  void setHdfsSitePath(String hdfsSitePath) {
    this.hdfsSitePath = hdfsSitePath;
  }

  public String[] getHdfsIp() {
    return hdfsIp.split(",");
  }

  String getRawHDFSIp() {
    return hdfsIp;
  }

  void setHdfsIp(String[] hdfsIp) {
    this.hdfsIp = String.join(",", hdfsIp);
  }

  String getHdfsPort() {
    return hdfsPort;
  }

  void setHdfsPort(String hdfsPort) {
    this.hdfsPort = hdfsPort;
  }

  public int getUpgradeThreadNum() {
    return upgradeThreadNum;
  }

  void setUpgradeThreadNum(int upgradeThreadNum) {
    this.upgradeThreadNum = upgradeThreadNum;
  }

  String getDfsNameServices() {
    return dfsNameServices;
  }

  void setDfsNameServices(String dfsNameServices) {
    this.dfsNameServices = dfsNameServices;
  }

  public String[] getDfsHaNamenodes() {
    return dfsHaNamenodes.split(",");
  }

  String getRawDfsHaNamenodes() {
    return dfsHaNamenodes;
  }

  void setDfsHaNamenodes(String[] dfsHaNamenodes) {
    this.dfsHaNamenodes = String.join(",", dfsHaNamenodes);
  }

  boolean isDfsHaAutomaticFailoverEnabled() {
    return dfsHaAutomaticFailoverEnabled;
  }

  void setDfsHaAutomaticFailoverEnabled(boolean dfsHaAutomaticFailoverEnabled) {
    this.dfsHaAutomaticFailoverEnabled = dfsHaAutomaticFailoverEnabled;
  }

  String getDfsClientFailoverProxyProvider() {
    return dfsClientFailoverProxyProvider;
  }

  void setDfsClientFailoverProxyProvider(String dfsClientFailoverProxyProvider) {
    this.dfsClientFailoverProxyProvider = dfsClientFailoverProxyProvider;
  }

  boolean isUseKerberos() {
    return useKerberos;
  }

  void setUseKerberos(boolean useKerberos) {
    this.useKerberos = useKerberos;
  }

  String getKerberosKeytabFilePath() {
    return kerberosKeytabFilePath;
  }

  void setKerberosKeytabFilePath(String kerberosKeytabFilePath) {
    this.kerberosKeytabFilePath = kerberosKeytabFilePath;
  }

  String getKerberosPrincipal() {
    return kerberosPrincipal;
  }

  void setKerberosPrincipal(String kerberosPrincipal) {
    this.kerberosPrincipal = kerberosPrincipal;
  }

  public long getDefaultTTL() {
    return defaultTTL;
  }

  public void setDefaultTTL(long defaultTTL) {
    this.defaultTTL = defaultTTL;
  }

  public int getThriftServerAwaitTimeForStopService() {
    return thriftServerAwaitTimeForStopService;
  }

  public void setThriftServerAwaitTimeForStopService(int thriftServerAwaitTimeForStopService) {
    this.thriftServerAwaitTimeForStopService = thriftServerAwaitTimeForStopService;
  }

  public int getQueryCacheSizeInMetric() {
    return queryCacheSizeInMetric;
  }

  public void setQueryCacheSizeInMetric(int queryCacheSizeInMetric) {
    this.queryCacheSizeInMetric = queryCacheSizeInMetric;
  }

  public boolean isEnableMQTTService() {
    return enableMQTTService;
  }

  public void setEnableMQTTService(boolean enableMQTTService) {
    this.enableMQTTService = enableMQTTService;
  }

  public String getMqttHost() {
    return mqttHost;
  }

  public void setMqttHost(String mqttHost) {
    this.mqttHost = mqttHost;
  }

  public int getMqttPort() {
    return mqttPort;
  }

  public void setMqttPort(int mqttPort) {
    this.mqttPort = mqttPort;
  }

  public int getMqttHandlerPoolSize() {
    return mqttHandlerPoolSize;
  }

  public void setMqttHandlerPoolSize(int mqttHandlerPoolSize) {
    this.mqttHandlerPoolSize = mqttHandlerPoolSize;
  }

  public String getMqttPayloadFormatter() {
    return mqttPayloadFormatter;
  }

  public void setMqttPayloadFormatter(String mqttPayloadFormatter) {
    this.mqttPayloadFormatter = mqttPayloadFormatter;
  }

  public int getMqttMaxMessageSize() {
    return mqttMaxMessageSize;
  }

  public void setMqttMaxMessageSize(int mqttMaxMessageSize) {
    this.mqttMaxMessageSize = mqttMaxMessageSize;
  }

  public int getTagAttributeTotalSize() {
    return tagAttributeTotalSize;
  }

  public void setTagAttributeTotalSize(int tagAttributeTotalSize) {
    this.tagAttributeTotalSize = tagAttributeTotalSize;
  }

  public int getPrimitiveArraySize() {
    return primitiveArraySize;
  }

  public void setPrimitiveArraySize(int primitiveArraySize) {
    this.primitiveArraySize = primitiveArraySize;
  }

  public String getOpenIdProviderUrl() {
    return openIdProviderUrl;
  }

  public void setOpenIdProviderUrl(String openIdProviderUrl) {
    this.openIdProviderUrl = openIdProviderUrl;
  }

  public String getAuthorizerProvider() {
    return authorizerProvider;
  }

  public void setAuthorizerProvider(String authorizerProvider) {
    this.authorizerProvider = authorizerProvider;
  }

  public long getStartUpNanosecond() {
    return startUpNanosecond;
  }

<<<<<<< HEAD
  public int getThriftMaxFrameSize() {
    return thriftMaxFrameSize;
  }

  public void setThriftMaxFrameSize(int thriftMaxFrameSize) {
    this.thriftMaxFrameSize = thriftMaxFrameSize;
  }

  public int getThriftInitBufferSize() {
    return thriftInitBufferSize;
  }

  public void setThriftInitBufferSize(int thriftInitBufferSize) {
    this.thriftInitBufferSize = thriftInitBufferSize;
=======
  public int getMaxQueryDeduplicatedPathNum() {
    return maxQueryDeduplicatedPathNum;
  }

  public void setMaxQueryDeduplicatedPathNum(int maxQueryDeduplicatedPathNum) {
    this.maxQueryDeduplicatedPathNum = maxQueryDeduplicatedPathNum;
>>>>>>> ac0af883
  }
}<|MERGE_RESOLUTION|>--- conflicted
+++ resolved
@@ -1899,7 +1899,6 @@
     return startUpNanosecond;
   }
 
-<<<<<<< HEAD
   public int getThriftMaxFrameSize() {
     return thriftMaxFrameSize;
   }
@@ -1914,13 +1913,13 @@
 
   public void setThriftInitBufferSize(int thriftInitBufferSize) {
     this.thriftInitBufferSize = thriftInitBufferSize;
-=======
+  }
+
   public int getMaxQueryDeduplicatedPathNum() {
     return maxQueryDeduplicatedPathNum;
   }
 
   public void setMaxQueryDeduplicatedPathNum(int maxQueryDeduplicatedPathNum) {
     this.maxQueryDeduplicatedPathNum = maxQueryDeduplicatedPathNum;
->>>>>>> ac0af883
   }
 }