--- conflicted
+++ resolved
@@ -49,14 +49,10 @@
 import org.apache.iotdb.db.conf.IoTDBDescriptor;
 import org.apache.iotdb.db.cost.statistic.Measurement;
 import org.apache.iotdb.db.cost.statistic.Operation;
-<<<<<<< HEAD
 import org.apache.iotdb.db.exception.BatchProcessException;
-=======
 import org.apache.iotdb.db.engine.cache.ChunkCache;
 import org.apache.iotdb.db.engine.cache.ChunkMetadataCache;
 import org.apache.iotdb.db.engine.cache.TimeSeriesMetadataCache;
-import org.apache.iotdb.db.exception.BatchInsertionException;
->>>>>>> 7359c53f
 import org.apache.iotdb.db.exception.QueryInBatchStatementException;
 import org.apache.iotdb.db.exception.StorageEngineException;
 import org.apache.iotdb.db.exception.metadata.MetadataException;
@@ -1672,24 +1668,13 @@
 
       TSStatus status = executeNonQueryPlan(createMultiTimeSeriesPlan);
 
-<<<<<<< HEAD
-      if (status.code == TSStatusCode.EXECUTE_STATEMENT_ERROR.getStatusCode()) {
-        return status;
-      } else if (status.code != TSStatusCode.SUCCESS_STATUS.getStatusCode()) {
+      if (!createMultiTimeSeriesPlan.getResults().isEmpty()) {
         hasFailed = true;
-        for (int i = 0; i < status.subStatus.size(); i++) {
-          statusList.set(createMultiTimeSeriesPlan.getIndexes().get(i), status.subStatus.get(i));
-=======
-      boolean isAllSuccessful = true;
-
-      if (createMultiTimeSeriesPlan.getResults().entrySet().size() > 0) {
-        isAllSuccessful = false;
         for (Map.Entry<Integer, Exception> entry : createMultiTimeSeriesPlan.getResults()
             .entrySet()) {
           statusList.set(entry.getKey(),
               RpcUtils
                   .getStatus(TSStatusCode.EXECUTE_STATEMENT_ERROR, entry.getValue().getMessage()));
->>>>>>> 7359c53f
         }
       }
 
