--- conflicted
+++ resolved
@@ -47,10 +47,6 @@
 import java.util.List;
 import java.util.Map;
 import java.util.Set;
-<<<<<<< HEAD
-import java.util.stream.Collectors;
-=======
->>>>>>> 2b0a7245
 import org.apache.iotdb.db.auth.AuthException;
 import org.apache.iotdb.db.auth.authorizer.IAuthorizer;
 import org.apache.iotdb.db.auth.authorizer.LocalFileAuthorizer;
@@ -73,22 +69,17 @@
 import org.apache.iotdb.db.metadata.MNode;
 import org.apache.iotdb.db.qp.logical.sys.AuthorOperator;
 import org.apache.iotdb.db.qp.logical.sys.AuthorOperator.AuthorType;
+import org.apache.iotdb.db.qp.logical.sys.PropertyOperator;
 import org.apache.iotdb.db.qp.physical.PhysicalPlan;
 import org.apache.iotdb.db.qp.physical.crud.AggregationPlan;
-<<<<<<< HEAD
-=======
 import org.apache.iotdb.db.qp.physical.crud.AlignByDevicePlan;
->>>>>>> 2b0a7245
 import org.apache.iotdb.db.qp.physical.crud.BatchInsertPlan;
 import org.apache.iotdb.db.qp.physical.crud.DeletePlan;
 import org.apache.iotdb.db.qp.physical.crud.FillQueryPlan;
 import org.apache.iotdb.db.qp.physical.crud.GroupByPlan;
 import org.apache.iotdb.db.qp.physical.crud.InsertPlan;
 import org.apache.iotdb.db.qp.physical.crud.QueryPlan;
-<<<<<<< HEAD
-=======
 import org.apache.iotdb.db.qp.physical.crud.RawDataQueryPlan;
->>>>>>> 2b0a7245
 import org.apache.iotdb.db.qp.physical.crud.UpdatePlan;
 import org.apache.iotdb.db.qp.physical.sys.AuthorPlan;
 import org.apache.iotdb.db.qp.physical.sys.CountPlan;
@@ -97,10 +88,7 @@
 import org.apache.iotdb.db.qp.physical.sys.DeleteStorageGroupPlan;
 import org.apache.iotdb.db.qp.physical.sys.DeleteTimeSeriesPlan;
 import org.apache.iotdb.db.qp.physical.sys.OperateFilePlan;
-<<<<<<< HEAD
-=======
 import org.apache.iotdb.db.qp.physical.sys.PropertyPlan;
->>>>>>> 2b0a7245
 import org.apache.iotdb.db.qp.physical.sys.SetStorageGroupPlan;
 import org.apache.iotdb.db.qp.physical.sys.SetTTLPlan;
 import org.apache.iotdb.db.qp.physical.sys.ShowChildPathsPlan;
@@ -119,6 +107,7 @@
 import org.apache.iotdb.db.utils.TypeInferenceUtils;
 import org.apache.iotdb.db.utils.UpgradeUtils;
 import org.apache.iotdb.tsfile.common.conf.TSFileDescriptor;
+import org.apache.iotdb.tsfile.exception.cache.CacheException;
 import org.apache.iotdb.tsfile.exception.filter.QueryFilterOptimizationException;
 import org.apache.iotdb.tsfile.exception.write.UnSupportedDataTypeException;
 import org.apache.iotdb.tsfile.file.metadata.ChunkGroupMetaData;
@@ -213,6 +202,9 @@
         return setStorageGroup((SetStorageGroupPlan) plan);
       case DELETE_STORAGE_GROUP:
         return deleteStorageGroup((DeleteStorageGroupPlan) plan);
+      case PROPERTY:
+        PropertyPlan property = (PropertyPlan) plan;
+        return operateProperty(property);
       case TTL:
         operateTTL((SetTTLPlan) plan);
         return true;
@@ -292,8 +284,7 @@
   private QueryDataSet processCountNodes(CountPlan countPlan) throws SQLException {
     List<String> nodes = getNodesList(countPlan.getPath().toString(), countPlan.getLevel());
     int num = nodes.size();
-    SingleDataSet singleDataSet = new SingleDataSet(
-        Collections.singletonList(new Path(COLUMN_COUNT)),
+    SingleDataSet singleDataSet = new SingleDataSet(Collections.singletonList(new Path(COLUMN_COUNT)),
         Collections.singletonList(TSDataType.INT32));
     Field field = new Field(TSDataType.INT32);
     field.setIntV(num);
@@ -306,8 +297,7 @@
   private QueryDataSet processCountNodeTimeSeries(CountPlan countPlan)
       throws SQLException, MetadataException {
     List<String> nodes = getNodesList(countPlan.getPath().toString(), countPlan.getLevel());
-    ListDataSet listDataSet = new ListDataSet(
-        Arrays.asList(new Path(COLUMN_COLUMN), new Path(COLUMN_COUNT)),
+    ListDataSet listDataSet = new ListDataSet(Arrays.asList(new Path(COLUMN_COLUMN), new Path(COLUMN_COUNT)),
         Arrays.asList(TSDataType.TEXT, TSDataType.TEXT));
     for (String columnPath : nodes) {
       RowRecord record = new RowRecord(0);
@@ -332,8 +322,7 @@
 
   private QueryDataSet processCountTimeSeries(CountPlan countPlan) throws MetadataException {
     int num = getPaths(countPlan.getPath().toString()).size();
-    SingleDataSet singleDataSet = new SingleDataSet(
-        Collections.singletonList(new Path(COLUMN_CHILD_PATHS)),
+    SingleDataSet singleDataSet = new SingleDataSet(Collections.singletonList(new Path(COLUMN_CHILD_PATHS)),
         Collections.singletonList(TSDataType.INT32));
     Field field = new Field(TSDataType.INT32);
     field.setIntV(num);
@@ -343,13 +332,12 @@
     return singleDataSet;
   }
 
-  private QueryDataSet processShowDevices(ShowDevicesPlan showDevicesPlan)
-      throws MetadataException {
+  private QueryDataSet processShowDevices(ShowDevicesPlan showDevicesPlan) throws PathException {
     ListDataSet listDataSet = new ListDataSet(Collections.singletonList(new Path(COLUMN_DEVICES)),
         Collections.singletonList(TSDataType.TEXT));
     List<String> devices;
     devices = MManager.getInstance().getDevices(showDevicesPlan.getPath().toString());
-    for (String s : devices) {
+    for(String s: devices) {
       RowRecord record = new RowRecord(0);
       Field field = new Field(TSDataType.TEXT);
       field.setBinaryV(new Binary(s));
@@ -360,13 +348,12 @@
   }
 
   private QueryDataSet processShowChildPaths(ShowChildPathsPlan showChildPathsPlan)
-      throws MetadataException {
+      throws PathException {
     Set<String> childPathsList = MManager.getInstance()
         .getChildNodePathInNextLevel(showChildPathsPlan.getPath().toString());
-    ListDataSet listDataSet = new ListDataSet(
-        Collections.singletonList(new Path(COLUMN_CHILD_PATHS)),
+    ListDataSet listDataSet = new ListDataSet(Collections.singletonList(new Path(COLUMN_CHILD_PATHS)),
         Collections.singletonList(TSDataType.TEXT));
-    for (String s : childPathsList) {
+    for(String s: childPathsList) {
       RowRecord record = new RowRecord(0);
       Field field = new Field(TSDataType.TEXT);
       field.setBinaryV(new Binary(s));
@@ -377,11 +364,10 @@
   }
 
   private QueryDataSet processShowStorageGroup() {
-    ListDataSet listDataSet = new ListDataSet(
-        Collections.singletonList(new Path(COLUMN_STORAGE_GROUP)),
+    ListDataSet listDataSet = new ListDataSet(Collections.singletonList(new Path(COLUMN_STORAGE_GROUP)),
         Collections.singletonList(TSDataType.TEXT));
     List<String> storageGroupList = MManager.getInstance().getAllStorageGroupNames();
-    for (String s : storageGroupList) {
+    for(String s: storageGroupList) {
       RowRecord record = new RowRecord(0);
       Field field = new Field(TSDataType.TEXT);
       field.setBinaryV(new Binary(s));
@@ -391,21 +377,19 @@
     return listDataSet;
   }
 
-  private QueryDataSet processShowTimeseries(ShowTimeSeriesPlan timeSeriesPlan)
-      throws MetadataException {
+  private QueryDataSet processShowTimeseries(ShowTimeSeriesPlan timeSeriesPlan) throws PathException {
     ListDataSet listDataSet = new ListDataSet(Arrays.asList(
         new Path(COLUMN_TIMESERIES),
         new Path(COLUMN_STORAGE_GROUP),
         new Path(COLUMN_TIMESERIES_DATATYPE),
         new Path(COLUMN_TIMESERIES_ENCODING),
         new Path(COLUMN_TIMESERIES_COMPRESSION)),
-        Arrays.asList(TSDataType.TEXT, TSDataType.TEXT, TSDataType.TEXT, TSDataType.TEXT,
-            TSDataType.TEXT));
+        Arrays.asList(TSDataType.TEXT, TSDataType.TEXT, TSDataType.TEXT, TSDataType.TEXT, TSDataType.TEXT));
     List<List<String>> timeseriesList = MManager.getInstance()
         .getShowTimeseriesPath(timeSeriesPlan.getPath().toString());
-    for (List<String> list : timeseriesList) {
+    for(List<String> list : timeseriesList) {
       RowRecord record = new RowRecord(0);
-      for (String s : list) {
+      for(String s : list) {
         Field field = new Field(TSDataType.TEXT);
         field.setBinaryV(new Binary(s));
         record.addField(field);
@@ -416,12 +400,11 @@
   }
 
   private QueryDataSet processShowTTLQuery(ShowTTLPlan showTTLPlan) {
-    ListDataSet listDataSet = new ListDataSet(
-        Arrays.asList(new Path(COLUMN_STORAGE_GROUP), new Path(COLUMN_TTL))
+    ListDataSet listDataSet = new ListDataSet(Arrays.asList(new Path(COLUMN_STORAGE_GROUP),new Path(COLUMN_TTL))
         , Arrays.asList(TSDataType.TEXT, TSDataType.INT64));
     List<String> selectedSgs = showTTLPlan.getStorageGroups();
 
-    List<MNode> storageGroups = MManager.getInstance().getAllStorageGroupNodes();
+    List<MNode> storageGroups = MManager.getInstance().getAllStorageGroups();
     int timestamp = 0;
     for (MNode mNode : storageGroups) {
       String sgName = mNode.getFullPath();
@@ -447,8 +430,7 @@
   }
 
   private QueryDataSet processShowVersion() {
-    SingleDataSet singleDataSet = new SingleDataSet(
-        Collections.singletonList(new Path(IoTDBConstant.COLUMN_VERSION)),
+    SingleDataSet singleDataSet = new SingleDataSet(Collections.singletonList(new Path(IoTDBConstant.COLUMN_VERSION)),
         Collections.singletonList(TSDataType.TEXT));
     Field field = new Field(TSDataType.TEXT);
     field.setBinaryV(new Binary(IoTDBConstant.VERSION));
@@ -459,8 +441,7 @@
   }
 
   private QueryDataSet processShowDynamicParameterQuery() {
-    ListDataSet listDataSet = new ListDataSet(
-        Arrays.asList(new Path(COLUMN_PARAMETER), new Path(COLUMN_VALUE)),
+    ListDataSet listDataSet = new ListDataSet(Arrays.asList(new Path(COLUMN_PARAMETER), new Path(COLUMN_VALUE)),
         Arrays.asList(TSDataType.TEXT, TSDataType.TEXT));
 
     int timestamp = 0;
@@ -483,8 +464,7 @@
   }
 
   private QueryDataSet processShowFlushTaskInfo() {
-    ListDataSet listDataSet = new ListDataSet(
-        Arrays.asList(new Path(COLUMN_ITEM), new Path(COLUMN_VALUE)),
+    ListDataSet listDataSet = new ListDataSet(Arrays.asList(new Path(COLUMN_ITEM), new Path(COLUMN_VALUE)),
         Arrays.asList(TSDataType.TEXT, TSDataType.TEXT));
 
     int timestamp = 0;
@@ -521,7 +501,7 @@
             "TimeSeries does not exist and its data cannot be deleted");
       }
       for (String onePath : existingPaths) {
-        if (!mManager.isPathExist(onePath)) {
+        if (!mManager.pathExist(onePath)) {
           throw new QueryProcessException(String
               .format("TimeSeries %s does not exist and its data cannot be deleted", onePath));
         }
@@ -601,7 +581,7 @@
 
   private void createSchemaAutomatically(List<ChunkGroupMetaData> chunkGroupMetaDatas,
       Map<String, MeasurementSchema> knownSchemas, int sgLevel)
-      throws QueryProcessException, MetadataException, StorageEngineException {
+      throws CacheException, QueryProcessException, MetadataException, StorageEngineException {
     if (chunkGroupMetaDatas.isEmpty()) {
       return;
     }
@@ -655,7 +635,7 @@
     try {
       MManager.getInstance().setTTL(plan.getStorageGroup(), plan.getDataTTL());
       StorageEngine.getInstance().setTTL(plan.getStorageGroup(), plan.getDataTTL());
-    } catch (MetadataException | StorageEngineException e) {
+    } catch (PathException | StorageEngineException e) {
       throw new QueryProcessException(e);
     } catch (IOException e) {
       throw new QueryProcessException(e.getMessage());
@@ -672,13 +652,13 @@
     String deviceId = path.getDevice();
     String measurementId = path.getMeasurement();
     try {
-      if (!mManager.isPathExist(path.getFullPath())) {
+      if (!mManager.pathExist(path.getFullPath())) {
         throw new QueryProcessException(
             String.format("Time series %s does not exist.", path.getFullPath()));
       }
-      mManager.getStorageGroupName(path.getFullPath());
+      mManager.getStorageGroupNameByPath(path.getFullPath());
       storageEngine.delete(deviceId, measurementId, timestamp);
-    } catch (MetadataException | StorageEngineException e) {
+    } catch (StorageGroupException | StorageEngineException e) {
       throw new QueryProcessException(e);
     }
   }
@@ -701,13 +681,15 @@
       storageEngine.insert(insertPlan);
     } catch (PathException | StorageEngineException | MetadataException e) {
       throw new QueryProcessException(e);
+    } catch (CacheException e) {
+      throw new QueryProcessException(e.getMessage());
     }
   }
 
   private MNode checkPathExists(MNode node, String deviceId, String measurement, String strValue)
       throws MetadataException, QueryProcessException, StorageEngineException {
     // check if timeseries exists
-    if (!node.hasChildWithKey(measurement)) {
+    if (!node.hasChild(measurement)) {
       if (!IoTDBDescriptor.getInstance().getConfig().isAutoCreateSchemaEnabled()) {
         throw new QueryProcessException(
             String.format("Current deviceId[%s] does not contain measurement:%s", deviceId,
@@ -734,7 +716,7 @@
       throws QueryProcessException, StorageEngineException, MetadataException {
     // check if timeseries exists
     String measurement = schema.getMeasurementId();
-    if (!node.hasChildWithKey(measurement)) {
+    if (!node.hasChild(measurement)) {
       if (!autoCreateSchema) {
         throw new QueryProcessException(
             String.format("Path[%s] does not exist", fullPath));
@@ -767,7 +749,7 @@
       for (int i = 0; i < measurementList.length; i++) {
 
         // check if timeseries exists
-        if (!node.hasChildWithKey(measurementList[i])) {
+        if (!node.hasChild(measurementList[i])) {
           if (!conf.isAutoCreateSchemaEnabled()) {
             throw new QueryProcessException(
                 String.format("Current deviceId[%s] does not contain measurement:%s",
@@ -793,6 +775,8 @@
 
     } catch (PathException | StorageEngineException | MetadataException e) {
       throw new QueryProcessException(e);
+    } catch (CacheException e) {
+      throw new QueryProcessException(e.getMessage());
     }
   }
 
@@ -876,12 +860,11 @@
     TSEncoding encoding = createTimeSeriesPlan.getEncoding();
     Map<String, String> props = createTimeSeriesPlan.getProps();
     try {
-      boolean result = mManager
-          .addPathToMTree(path.toString(), dataType, encoding, compressor, props);
+      boolean result = mManager.addPathToMTree(path, dataType, encoding, compressor, props);
       if (result) {
         storageEngine.addTimeSeries(path, dataType, encoding, compressor, props);
       }
-    } catch (StorageEngineException | MetadataException e) {
+    } catch (StorageEngineException | MetadataException | PathException e) {
       throw new QueryProcessException(e);
     }
     return true;
@@ -892,8 +875,7 @@
     List<Path> deletePathList = deleteTimeSeriesPlan.getPaths();
     try {
       deleteDataOfTimeSeries(deletePathList);
-      Set<String> emptyStorageGroups = mManager.deletePaths(deletePathList.stream().map(
-          Path::getFullPath).collect(Collectors.toList()), false);
+      Set<String> emptyStorageGroups = mManager.deletePaths(deletePathList, false);
       for (String deleteStorageGroup : emptyStorageGroups) {
         storageEngine.deleteAllDataFilesInOneStorageGroup(deleteStorageGroup);
       }
@@ -907,7 +889,7 @@
       throws QueryProcessException {
     Path path = setStorageGroupPlan.getPath();
     try {
-      mManager.setStorageGroup(path.getFullPath());
+      mManager.setStorageGroupToMTree(path.getFullPath());
     } catch (MetadataException e) {
       throw new QueryProcessException(e);
     }
@@ -916,13 +898,12 @@
 
   private boolean deleteStorageGroup(DeleteStorageGroupPlan deleteStorageGroupPlan)
       throws QueryProcessException {
-    List<String> deletePathList = new ArrayList<>();
-    try {
-      for (Path storageGroupPath : deleteStorageGroupPlan.getPaths()) {
+    List<Path> deletePathList = deleteStorageGroupPlan.getPaths();
+    try {
+      mManager.deleteStorageGroupsFromMTree(deletePathList);
+      for (Path storageGroupPath : deletePathList) {
         storageEngine.deleteStorageGroup(storageGroupPath.getFullPath());
-        deletePathList.add(storageGroupPath.getFullPath());
-      }
-      mManager.deleteStorageGroups(deletePathList);
+      }
     } catch (MetadataException e) {
       throw new QueryProcessException(e);
     }
@@ -941,6 +922,36 @@
       deletePlan.setDeleteTime(Long.MAX_VALUE);
       processNonQuery(deletePlan);
     }
+  }
+
+  private boolean operateProperty(PropertyPlan propertyPlan) throws QueryProcessException {
+    PropertyOperator.PropertyType propertyType = propertyPlan.getPropertyType();
+    Path propertyPath = propertyPlan.getPropertyPath();
+    Path metadataPath = propertyPlan.getMetadataPath();
+    try {
+      switch (propertyType) {
+        case ADD_TREE:
+          mManager.addAPTree(propertyPath.getFullPath());
+          break;
+        case ADD_PROPERTY_LABEL:
+          mManager.addPathToPTree(propertyPath.getFullPath());
+          break;
+        case DELETE_PROPERTY_LABEL:
+          mManager.deletePathFromPTree(propertyPath.getFullPath());
+          break;
+        case ADD_PROPERTY_TO_METADATA:
+          mManager.linkMNodeToPTree(propertyPath.getFullPath(), metadataPath.getFullPath());
+          break;
+        case DEL_PROPERTY_FROM_METADATA:
+          mManager.unlinkMNodeFromPTree(propertyPath.getFullPath(), metadataPath.getFullPath());
+          break;
+        default:
+          throw new QueryProcessException("unknown namespace type:" + propertyType);
+      }
+    } catch (PathException | IOException | MetadataException e) {
+      throw new QueryProcessException("meet error in " + propertyType + " . " + e.getMessage());
+    }
+    return true;
   }
 
   private QueryDataSet processAuthorQuery(AuthorPlan plan)
@@ -1143,7 +1154,7 @@
    * register with value
    */
   private void addPathToMTree(String deviceId, String measurementId, Object value)
-      throws MetadataException, StorageEngineException {
+      throws PathException, MetadataException, StorageEngineException {
     TSDataType predictedDataType = TypeInferenceUtils.getPredictedDataType(value);
     Path path = new Path(deviceId, measurementId);
     TSEncoding encoding = getDefaultEncoding(predictedDataType);
@@ -1156,7 +1167,7 @@
    * register with datatype
    */
   private void addPathToMTree(String deviceId, String measurementId, TSDataType dataType)
-      throws MetadataException, StorageEngineException {
+      throws PathException, MetadataException, StorageEngineException {
     Path path = new Path(deviceId, measurementId);
     TSEncoding encoding = getDefaultEncoding(dataType);
     CompressionType compressionType =
@@ -1168,12 +1179,12 @@
    * Add a seriesPath to MTree, register with datatype, encoding and compression
    */
   private void addPathToMTree(Path path, TSDataType dataType, TSEncoding encoding,
-      CompressionType compressionType) throws MetadataException, StorageEngineException {
+      CompressionType compressionType)
+      throws PathException, MetadataException, StorageEngineException {
     boolean result = mManager.addPathToMTree(
-        path.toString(), dataType, encoding, compressionType, Collections.emptyMap());
+        path, dataType, encoding, compressionType, Collections.emptyMap());
     if (result) {
-      storageEngine
-          .addTimeSeries(path, dataType, encoding, compressionType, Collections.emptyMap());
+      storageEngine.addTimeSeries(path, dataType, encoding, compressionType, Collections.emptyMap());
     }
   }
 
@@ -1181,7 +1192,8 @@
    * Add a seriesPath to MTree, register with datatype, encoding and compression
    */
   private void addPathToMTree(String path, TSDataType dataType, TSEncoding encoding,
-      CompressionType compressionType) throws MetadataException, StorageEngineException {
+      CompressionType compressionType)
+      throws PathException, MetadataException, StorageEngineException {
     boolean result = mManager.addPathToMTree(
         path, dataType, encoding, compressionType, Collections.emptyMap());
     if (result) {
