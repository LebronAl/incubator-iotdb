--- conflicted
+++ resolved
@@ -773,12 +773,7 @@
     Set<PartialPath> registeredSeries = new HashSet<>();
     for (ChunkGroupMetadata chunkGroupMetadata : chunkGroupMetadataList) {
       String device = chunkGroupMetadata.getDevice();
-<<<<<<< HEAD
-      MNode node;
-      node = IoTDB.metaManager
-=======
       MNode node = IoTDB.metaManager
->>>>>>> 97ca7e0e
           .getDeviceNodeWithAutoCreate(new PartialPath(device), true, sgLevel);
       for (ChunkMetadata chunkMetadata : chunkGroupMetadata.getChunkMetadataList()) {
         PartialPath series = new PartialPath(
