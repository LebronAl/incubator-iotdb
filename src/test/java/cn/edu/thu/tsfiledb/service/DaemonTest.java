package cn.edu.thu.tsfiledb.service;

import static org.junit.Assert.*;

import java.io.File;
import java.sql.*;

import cn.edu.thu.tsfiledb.jdbc.AbstractClient;
import org.apache.commons.io.FileUtils;
import org.junit.After;
import org.junit.Assert;
import org.junit.Before;
import org.junit.Test;

import cn.edu.thu.tsfiledb.conf.TsfileDBConfig;
import cn.edu.thu.tsfiledb.conf.TsfileDBDescriptor;

/**
 * Just used for integration test.
 */
public class DaemonTest {
    private final String FOLDER_HEADER = "src/test/resources";
    private static final String TIMESTAMP_STR = "Time";
    private final String d0s0 = "root.vehicle.d0.s0";
    private final String d0s1 = "root.vehicle.d0.s1";
    private final String d0s2 = "root.vehicle.d0.s2";
    private final String d0s3 = "root.vehicle.d0.s3";
    private final String d1s0 = "root.vehicle.d1.s0";
    private final String d1s1 = "root.vehicle.d1.s1";

    private String[] sqls = new String[]{
            "CREATE TIMESERIES root.vehicle.d1.s0 WITH DATATYPE=INT32, ENCODING=RLE",
            "CREATE TIMESERIES root.vehicle.d0.s2 WITH DATATYPE=FLOAT, ENCODING=RLE",
            "CREATE TIMESERIES root.vehicle.d0.s3 WITH DATATYPE=TEXT, ENCODING=PLAIN",
            "CREATE TIMESERIES root.vehicle.d0.s0 WITH DATATYPE=INT32, ENCODING=RLE",
            "CREATE TIMESERIES root.vehicle.d0.s1 WITH DATATYPE=INT64, ENCODING=RLE",
            "SET STORAGE GROUP TO root.vehicle",

            "insert into root.vehicle.d0(timestamp,s0) values(1,101)",
            "insert into root.vehicle.d0(timestamp,s0) values(2,198)",
            "insert into root.vehicle.d0(timestamp,s0) values(100,99)",
            "insert into root.vehicle.d0(timestamp,s0) values(101,99)",
            "insert into root.vehicle.d0(timestamp,s0) values(102,80)",
            "insert into root.vehicle.d0(timestamp,s0) values(103,99)",
            "insert into root.vehicle.d0(timestamp,s0) values(104,90)",
            "insert into root.vehicle.d0(timestamp,s0) values(105,99)",
            "insert into root.vehicle.d0(timestamp,s0) values(106,99)",
            "insert into root.vehicle.d0(timestamp,s0) values(2,10000)",
            "insert into root.vehicle.d0(timestamp,s0) values(50,10000)",
            "insert into root.vehicle.d0(timestamp,s0) values(1000,22222)",
            "DELETE FROM root.vehicle.d0.s0 WHERE time < 104",
            "UPDATE root.vehicle.d0.s0 SET VALUE = 33333 WHERE time < 106 and time > 103",

            "insert into root.vehicle.d0(timestamp,s1) values(1,1101)",
            "insert into root.vehicle.d0(timestamp,s1) values(2,198)",
            "insert into root.vehicle.d0(timestamp,s1) values(100,199)",
            "insert into root.vehicle.d0(timestamp,s1) values(101,199)",
            "insert into root.vehicle.d0(timestamp,s1) values(102,180)",
            "insert into root.vehicle.d0(timestamp,s1) values(103,199)",
            "insert into root.vehicle.d0(timestamp,s1) values(104,190)",
            "insert into root.vehicle.d0(timestamp,s1) values(105,199)",
            "insert into root.vehicle.d0(timestamp,s1) values(2,40000)",
            "insert into root.vehicle.d0(timestamp,s1) values(50,50000)",
            "insert into root.vehicle.d0(timestamp,s1) values(1000,55555)",

            "insert into root.vehicle.d0(timestamp,s2) values(1000,55555)",
            "insert into root.vehicle.d0(timestamp,s2) values(2,2.22)",
            "insert into root.vehicle.d0(timestamp,s2) values(3,3.33)",
            "insert into root.vehicle.d0(timestamp,s2) values(4,4.44)",
            "insert into root.vehicle.d0(timestamp,s2) values(102,10.00)",
            "insert into root.vehicle.d0(timestamp,s2) values(105,11.11)",
            "insert into root.vehicle.d0(timestamp,s2) values(1000,1000.11)",

            "insert into root.vehicle.d0(timestamp,s3) values(60,'aaaaa')",
            "insert into root.vehicle.d0(timestamp,s3) values(70,'bbbbb')",
            "insert into root.vehicle.d0(timestamp,s3) values(80,'ccccc')",
            "insert into root.vehicle.d0(timestamp,s3) values(101,'ddddd')",
            "insert into root.vehicle.d0(timestamp,s3) values(102,'fffff')",
            "UPDATE root.vehicle.d0.s3 SET VALUE = 'tomorrow is another day' WHERE time >100 and time < 103",

            "insert into root.vehicle.d1(timestamp,s0) values(1,999)",
            "insert into root.vehicle.d1(timestamp,s0) values(1000,888)",

            "insert into root.vehicle.d0(timestamp,s1) values(2000-01-01T08:00:00+08:00, 100)",
            "insert into root.vehicle.d0(timestamp,s3) values(2000-01-01T08:00:00+08:00, 'good')",
    };

    private String overflowDataDirPre;
    private String fileNodeDirPre;
    private String bufferWriteDirPre;
    private String metadataDirPre;
    private String derbyHomePre;

    private Daemon deamon;

    //@Before
    public void setUp() throws Exception {
        TsfileDBConfig config = TsfileDBDescriptor.getInstance().getConfig();
        overflowDataDirPre = config.overflowDataDir;
        fileNodeDirPre = config.fileNodeDir;
        bufferWriteDirPre = config.bufferWriteDir;
        metadataDirPre = config.metadataDir;
        derbyHomePre = config.derbyHome;

        config.overflowDataDir = FOLDER_HEADER + "/data/overflow";
        config.fileNodeDir = FOLDER_HEADER + "/data/digest";
        config.bufferWriteDir = FOLDER_HEADER + "/data/delta";
        config.metadataDir = FOLDER_HEADER + "/data/metadata";
        config.derbyHome = FOLDER_HEADER + "/data/derby";
        deamon = new Daemon();
        deamon.active();
    }

    //@After
    public void tearDown() throws Exception {
        deamon.stop();
        Thread.sleep(5000);

        TsfileDBConfig config = TsfileDBDescriptor.getInstance().getConfig();
        FileUtils.deleteDirectory(new File(config.overflowDataDir));
        FileUtils.deleteDirectory(new File(config.fileNodeDir));
        FileUtils.deleteDirectory(new File(config.bufferWriteDir));
        FileUtils.deleteDirectory(new File(config.metadataDir));
        FileUtils.deleteDirectory(new File(config.derbyHome));
        FileUtils.deleteDirectory(new File(FOLDER_HEADER + "/data"));

        config.overflowDataDir = overflowDataDirPre;
        config.fileNodeDir = fileNodeDirPre;
        config.bufferWriteDir = bufferWriteDirPre;
        config.metadataDir = metadataDirPre;
        config.derbyHome = derbyHomePre;
    }

    //@Test
    public void test() throws ClassNotFoundException, SQLException, InterruptedException {
        Thread.sleep(5000);
        insertSQL();

        //TODO: add your query statement
        Connection connection = DriverManager.getConnection("jdbc:tsfile://127.0.0.1:6667/", "root", "root");
        //System.out.println(connection.getMetaData());
        selectAllSQLTest();
        dnfErrorSQLTest();
        selectWildCardSQLTest();
        selectAndOperatorTest();
        selectAndOpeCrossTest();
        aggregationTest();
        selectOneColumnWithFilterTest();
<<<<<<< HEAD
        multiAggregationTest();
=======
        textDataTypeTest();
>>>>>>> bc03e475
        connection.close();
    }

    private void insertSQL() throws ClassNotFoundException, SQLException {
        Class.forName("cn.edu.thu.tsfiledb.jdbc.TsfileDriver");
        Connection connection = null;
        try {
            connection = DriverManager.getConnection("jdbc:tsfile://127.0.0.1:6667/", "root", "root");
            Statement statement = connection.createStatement();
            for (String sql : sqls) {
                statement.execute(sql);
            }
            statement.close();
        } catch (Exception e) {
            e.printStackTrace();
        } finally {
            if (connection != null) {
                connection.close();
            }
        }
    }

    private void multiAggregationTest() throws ClassNotFoundException, SQLException {
        String[] retArray = new String[]{
                "11,6,6"
        };

        Class.forName("cn.edu.thu.tsfiledb.jdbc.TsfileDriver");
        Connection connection = null;
        try {
            connection = DriverManager.getConnection("jdbc:tsfile://127.0.0.1:6667/", "root", "root");
            Statement statement = connection.createStatement();
            boolean hasResultSet = statement.execute("select count(s1),count(s2),count(s3) from root.vehicle.d0");
            if (hasResultSet) {
                ResultSet resultSet = statement.getResultSet();
                int cnt = 0;
                while (resultSet.next()) {
                    String ans = resultSet.getString("count(" + d0s1 + ")") + ","
                            + resultSet.getString("count(" + d0s2 + ")") + ","
                            + resultSet.getString("count(" + d0s3 + ")");
                    Assert.assertEquals(ans, retArray[cnt]);
                    cnt++;
                }
                Assert.assertEquals(1, cnt);
            }
            statement.close();

            // the statement has same columns and same aggregation
            retArray = new String[]{
                    "11,11,6,1000.11"
            };
            statement = connection.createStatement();
            hasResultSet = statement.execute("select count(s1),count(s1),count(s3),max_value(s2) from root.vehicle.d0");
            if (hasResultSet) {
                ResultSet resultSet = statement.getResultSet();
                int cnt = 0;
                while (resultSet.next()) {
                    String ans = resultSet.getString("count(" + d0s1 + ")") + ","
                             + resultSet.getString("count(" + d0s1 + ")") + ","
                            + resultSet.getString("count(" + d0s3 + ")") + ","
                            + resultSet.getString("max_value(" + d0s2 + ")");
                    //System.out.println("!!" + ans);
                    Assert.assertEquals(ans, retArray[cnt]);
                    cnt++;
                }
                Assert.assertEquals(1, cnt);
            }
            statement.close();

            // the statement has same columns and different aggregation
            retArray = new String[]{
                    "11,55555,946684800000,6"
            };
            statement = connection.createStatement();
            hasResultSet = statement.execute("select count(s1),max_value(s1),max_time(s1),count(s3) from root.vehicle.d0");
            if (hasResultSet) {
                ResultSet resultSet = statement.getResultSet();
                int cnt = 0;
                while (resultSet.next()) {
                    String ans = resultSet.getString("count(" + d0s1 + ")") + ","
                            + resultSet.getString("max_value(" + d0s1 + ")") + ","
                            + resultSet.getString("max_time(" + d0s1 + ")") + ","
                            + resultSet.getString("count(" + d0s3 + ")");
                    //System.out.println("==" + ans);
                    Assert.assertEquals(ans, retArray[cnt]);
                    cnt++;
                }
                Assert.assertEquals(1, cnt);
            }
            statement.close();
        } catch (Exception e) {
            e.printStackTrace();
        } finally {
            if (connection != null) {
                connection.close();
            }
        }
    }

    private void selectAllSQLTest() throws ClassNotFoundException, SQLException {
        String[] retArray = new String[]{
                "1,null,1101,null,null,999",
                "2,null,40000,2.22,null,null",
                "3,null,null,3.33,null,null",
                "4,null,null,4.44,null,null",
                "50,null,50000,null,null,null",
                "60,null,null,null,aaaaa,null",
                "70,null,null,null,bbbbb,null",
                "80,null,null,null,ccccc,null",
                "100,null,199,null,null,null",
                "101,null,199,null,tomorrow is another day,null",
                "102,null,180,10.0,tomorrow is another day,null",
                "103,null,199,null,null,null",
                "104,33333,190,null,null,null",
                "105,33333,199,11.11,null,null",
                "106,99,null,null,null,null",
                "1000,22222,55555,1000.11,null,888",
                "946684800000,null,100,null,good,null"
        };

        Class.forName("cn.edu.thu.tsfiledb.jdbc.TsfileDriver");
        Connection connection = null;
        try {
            connection = DriverManager.getConnection("jdbc:tsfile://127.0.0.1:6667/", "root", "root");
            Statement statement = connection.createStatement();
            boolean hasResultSet = statement.execute("select * from root");
            // System.out.println(hasResultSet + "...");
            if (hasResultSet) {
                ResultSet resultSet = statement.getResultSet();
                int cnt = 0;
                while (resultSet.next()) {
                    String ans = resultSet.getString(TIMESTAMP_STR) + "," + resultSet.getString(d0s0) + "," + resultSet.getString(d0s1)
                            +","+resultSet.getString(d0s2)+","+resultSet.getString(d0s3)+","+resultSet.getString(d1s0);
                    // System.out.println(ans);
                    Assert.assertEquals(ans, retArray[cnt]);
                    cnt++;
                }
                Assert.assertEquals(17, cnt);
            }
            statement.close();
        } catch (Exception e) {
            e.printStackTrace();
        } finally {
            if (connection != null) {
                connection.close();
            }
        }
    }

    private void dnfErrorSQLTest() throws ClassNotFoundException, SQLException {
        String[] retArray = new String[]{
                "100,null,199",
                "101,null,199",
                "102,null,180",
                "103,null,199",
                "104,33333,190",
                "105,33333,199"};

        Class.forName("cn.edu.thu.tsfiledb.jdbc.TsfileDriver");
        Connection connection = null;
        try {
            connection = DriverManager.getConnection("jdbc:tsfile://127.0.0.1:6667/", "root", "root");
            Statement statement = connection.createStatement();
            boolean hasResultSet = statement.execute("select s0,s1 from root.vehicle.d0 where time < 106 and (s0 >= 60 or s1 <= 200)");
            if (hasResultSet) {
                ResultSet resultSet = statement.getResultSet();
                int cnt = 0;
                while (resultSet.next()) {
                    String ans = resultSet.getString(TIMESTAMP_STR) + "," + resultSet.getString(d0s0) + "," + resultSet.getString(d0s1);
                    Assert.assertEquals(ans, retArray[cnt]);
                    cnt++;
                    // AbstractClient.output(resultSet, true, "select statement");
                }
                Assert.assertEquals(6, cnt);
            }
            statement.close();
        } catch (Exception e) {
            e.printStackTrace();
        } finally {
            if (connection != null) {
                connection.close();
            }
        }
    }

    private void selectWildCardSQLTest() throws ClassNotFoundException, SQLException {
        String[] retArray = new String[]{
                "2,2.22",
                "3,3.33",
                "4,4.44",
                "102,10.0",
                "105,11.11",
                "1000,1000.11"};

        Class.forName("cn.edu.thu.tsfiledb.jdbc.TsfileDriver");
        Connection connection = null;
        try {
            connection = DriverManager.getConnection("jdbc:tsfile://127.0.0.1:6667/", "root", "root");
            Statement statement = connection.createStatement();
            boolean hasResultSet = statement.execute("select s2 from root.vehicle.*");
            if (hasResultSet) {
                ResultSet resultSet = statement.getResultSet();
                int cnt = 0;
                while (resultSet.next()) {
                    String ans = resultSet.getString(TIMESTAMP_STR) + "," + resultSet.getString(d0s2);
                    // System.out.println(ans);
                    Assert.assertEquals(ans, retArray[cnt]);
                    cnt++;
                    // AbstractClient.output(resultSet, true, "select statement");
                }
                Assert.assertEquals(6, cnt);
            }
            statement.close();
        } catch (Exception e) {
            e.printStackTrace();
        } finally {
            if (connection != null) {
                connection.close();
            }
        }
    }

    private void selectAndOperatorTest() throws ClassNotFoundException, SQLException {
        String[] retArray = new String[]{
                "1000,22222,55555,888"};

        Class.forName("cn.edu.thu.tsfiledb.jdbc.TsfileDriver");
        Connection connection = null;
        try {
            connection = DriverManager.getConnection("jdbc:tsfile://127.0.0.1:6667/", "root", "root");
            Statement statement = connection.createStatement();
            //TODO  select s0,s1 from root.vehicle.d0 where time > 106 and root.vehicle.d1.s0 > 100;
            boolean hasResultSet = statement.execute("select s0,s1 from root.vehicle.d0,root.vehicle.d1 where time > 106 and root.vehicle.d0.s0 > 100");
            if (hasResultSet) {
                ResultSet resultSet = statement.getResultSet();
                int cnt = 0;
                while (resultSet.next()) {
                    String ans = resultSet.getString(TIMESTAMP_STR) + "," + resultSet.getString(d0s0)+","+resultSet.getString(d0s1)+","
                            +resultSet.getString(d1s0);
                    // System.out.println(ans);
                    Assert.assertEquals(ans, retArray[cnt]);
                    cnt++;
                    // AbstractClient.output(resultSet, true, "select statement");
                }
                Assert.assertEquals(1,cnt);
            }
            statement.close();
        } catch (Exception e) {
            e.printStackTrace();
        } finally {
            if (connection != null) {
                connection.close();
            }
        }
    }

    private void selectAndOpeCrossTest() throws ClassNotFoundException, SQLException {
        String[] retArray = new String[]{
                "1000,22222,55555"};

        Class.forName("cn.edu.thu.tsfiledb.jdbc.TsfileDriver");
        Connection connection = null;
        try {
            connection = DriverManager.getConnection("jdbc:tsfile://127.0.0.1:6667/", "root", "root");
            Statement statement = connection.createStatement();
            boolean hasResultSet = statement.execute("select s0,s1 from root.vehicle.d0 where time > 106 and root.vehicle.d1.s0 > 100");
            if (hasResultSet) {
                ResultSet resultSet = statement.getResultSet();
                int cnt = 0;
                while (resultSet.next()) {
                    String ans = resultSet.getString(TIMESTAMP_STR) + "," + resultSet.getString(d0s0)+","+resultSet.getString(d0s1);
                    // System.out.println(ans);
                    Assert.assertEquals(ans, retArray[cnt]);
                    cnt++;
                    //AbstractClient.output(resultSet, true, "select statement");
                }
                Assert.assertEquals(1, cnt);
            }
            statement.close();
        } catch (Exception e) {
            e.printStackTrace();
        } finally {
            if (connection != null) {
                connection.close();
            }
        }
    }

    private void aggregationTest() throws ClassNotFoundException, SQLException {
        String[] retArray = new String[]{
                "tomorrow is another day",
        };

        Class.forName("cn.edu.thu.tsfiledb.jdbc.TsfileDriver");
        Connection connection = null;
        try {
            connection = DriverManager.getConnection("jdbc:tsfile://127.0.0.1:6667/", "root", "root");
            Statement statement = connection.createStatement();
            boolean hasTextMaxResultSet = statement.execute("select max_value(s3) from root.vehicle.d0");
            if (hasTextMaxResultSet) {
                ResultSet resultSet = statement.getResultSet();
                int cnt = 0;
                while (resultSet.next()) {
                    String ans = resultSet.getString(1);
                    // System.out.println("=====" + ans);
                    Assert.assertEquals(retArray[0], ans);
                    cnt++;
                }
                Assert.assertEquals(1, cnt);
            }
            statement.close();

            statement = connection.createStatement();
            boolean hasTextMinResultSet = statement.execute("select min_value(s3) from root.vehicle.d0");
            if (hasTextMinResultSet) {
                ResultSet resultSet = statement.getResultSet();
                int cnt = 0;
                while (resultSet.next()) {
                    String ans = resultSet.getString(1);
                    // System.out.println("=====" + ans);
                    Assert.assertEquals(ans, "aaaaa");
                    cnt++;
                }
                Assert.assertEquals(cnt, 1);
            }
            statement.close();
        } catch (Exception e) {
            e.printStackTrace();
        } finally {
            if (connection != null) {
                connection.close();
            }
        }
    }

    private void selectOneColumnWithFilterTest() throws ClassNotFoundException, SQLException {
        String[] retArray = new String[]{
                "102,180",
                "104,190",
                "946684800000,100"
        };

        Class.forName("cn.edu.thu.tsfiledb.jdbc.TsfileDriver");
        Connection connection = null;
        try {
            connection = DriverManager.getConnection("jdbc:tsfile://127.0.0.1:6667/", "root", "root");
            Statement statement = connection.createStatement();

            boolean hasTextMaxResultSet = statement.execute("select s1 from root.vehicle.d0 where s1 < 199");
            if (hasTextMaxResultSet) {
                ResultSet resultSet = statement.getResultSet();
                int cnt = 0;
                while (resultSet.next()) {
                    String ans = resultSet.getString(TIMESTAMP_STR) + "," + resultSet.getString(d0s1);
                    //System.out.println("=====" + ans);
                    Assert.assertEquals(ans, retArray[cnt++]);
                    //AbstractClient.output(resultSet, true, "select statement");
                }
                Assert.assertEquals(cnt, 3);
            }
            statement.close();
        } catch (Exception e) {
            e.printStackTrace();
        } finally {
            if (connection != null) {
                connection.close();
            }
        }
    }

    private void textDataTypeTest() throws ClassNotFoundException, SQLException {
        String[] retArray = new String[]{
                "101,199,null,tomorrow is another day",
                "102,180,10.0,tomorrow is another day",
                "946684800000,100,null,good"
        };

        Class.forName("cn.edu.thu.tsfiledb.jdbc.TsfileDriver");
        Connection connection = null;
        try {
            connection = DriverManager.getConnection("jdbc:tsfile://127.0.0.1:6667/", "root", "root");
            Statement statement = connection.createStatement();

            boolean hasTextMaxResultSet = statement.execute("select s1,s2,s3 from root.vehicle.d0 where s3 = 'tomorrow is another day' or s3 = 'good'");
            if (hasTextMaxResultSet) {
                ResultSet resultSet = statement.getResultSet();
                int cnt = 0;
                while (resultSet.next()) {
                    String ans = resultSet.getString(TIMESTAMP_STR) + "," + resultSet.getString(d0s1) + "," +
                            resultSet.getString(d0s2) + "," + resultSet.getString(d0s3);
                    //System.out.println("=====" + ans);
                    Assert.assertEquals(ans, retArray[cnt++]);
                }
                Assert.assertEquals(cnt, 3);
            }
            statement.close();
        } catch (Exception e) {
            e.printStackTrace();
        } finally {
            if (connection != null) {
                connection.close();
            }
        }
    }
}<|MERGE_RESOLUTION|>--- conflicted
+++ resolved
@@ -146,11 +146,7 @@
         selectAndOpeCrossTest();
         aggregationTest();
         selectOneColumnWithFilterTest();
-<<<<<<< HEAD
         multiAggregationTest();
-=======
-        textDataTypeTest();
->>>>>>> bc03e475
         connection.close();
     }
 
