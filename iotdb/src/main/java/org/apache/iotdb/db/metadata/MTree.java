--- conflicted
+++ resolved
@@ -1062,12 +1062,6 @@
 
   private static JSONObject combineJSONObjects(JSONObject a, JSONObject b) {
     JSONObject res = new JSONObject();
-<<<<<<< HEAD
-    if (a.keySet().equals(TIMESERIES_METADATA_NAMESET) && b.keySet().equals(TIMESERIES_METADATA_NAMESET)) {
-      return a;
-    }
-=======
->>>>>>> 4f554c74
 
     Set<String> retainSet = new HashSet<>(a.keySet());
     retainSet.retainAll(b.keySet());
@@ -1082,9 +1076,6 @@
       res.put(key, b.get(key));
     }
     for (String key : retainSet) {
-<<<<<<< HEAD
-      res.put(key, combineJSONObjects(a.getJSONObject(key), b.getJSONObject(key)));
-=======
       Object v1 = a.get(key);
       Object v2 = b.get(key);
       if (v1 instanceof JSONObject && v2 instanceof JSONObject) {
@@ -1092,7 +1083,6 @@
       } else {
         res.put(key, v1);
       }
->>>>>>> 4f554c74
     }
     return res;
   }
