--- conflicted
+++ resolved
@@ -1333,24 +1333,6 @@
         return StatusUtils.OK;
       }
     } catch (LogExecutionException e) {
-<<<<<<< HEAD
-      Throwable cause = getRootCause(e);
-      if (cause instanceof BatchInsertionException) {
-        return RpcUtils
-            .getStatus(Arrays.asList(((BatchInsertionException) cause).getFailingStatus()));
-      }
-      TSStatus tsStatus = StatusUtils.getStatus(StatusUtils.EXECUTE_STATEMENT_ERROR,cause.getClass().getName() + ":" + cause.getMessage());
-      if (cause instanceof IoTDBException) {
-        tsStatus.setCode(((IoTDBException) cause).getErrorCode());
-      }
-      if (!(cause instanceof PathNotExistException) &&
-          !(cause instanceof StorageGroupNotSetException) &&
-          !(cause instanceof PathAlreadyExistException) &&
-          !(cause instanceof StorageGroupAlreadySetException)) {
-        logger.debug("{} cannot be executed because {}", plan, cause);
-      }
-      return tsStatus;
-=======
       return handleLogExecutionException(log, e);
     }
     return StatusUtils.TIME_OUT;
@@ -1396,7 +1378,6 @@
       }
     } catch (LogExecutionException e) {
       return handleLogExecutionException(log, e);
->>>>>>> df8e0891
     }
     return StatusUtils.TIME_OUT;
   }
@@ -1408,7 +1389,7 @@
       return RpcUtils
           .getStatus(Arrays.asList(((BatchInsertionException) cause).getFailingStatus()));
     }
-    TSStatus tsStatus = StatusUtils.EXECUTE_STATEMENT_ERROR.deepCopy();
+    TSStatus tsStatus = StatusUtils.getStatus(StatusUtils.EXECUTE_STATEMENT_ERROR,cause.getClass().getName() + ":" + cause.getMessage());
     if (cause instanceof IoTDBException) {
       tsStatus.setCode(((IoTDBException) cause).getErrorCode());
     }
@@ -1418,7 +1399,6 @@
         !(cause instanceof StorageGroupAlreadySetException)) {
       logger.debug("{} cannot be executed because ", log, cause);
     }
-    tsStatus.setMessage(cause.getClass().getName() + ":" + cause.getMessage());
     return tsStatus;
   }
 
