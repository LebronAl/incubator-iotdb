--- conflicted
+++ resolved
@@ -246,7 +246,8 @@
       AsyncMethodCallback<Long> handler = new AppendEntriesHandler(currBatch);
       AsyncClient client = member.getSendLogAsyncClient(receiver);
       if (logger.isDebugEnabled()) {
-        logger.debug("{}: append entries {} with {} logs", member.getName(), receiver, logList.size());
+        logger.debug("{}: append entries {} with {} logs", member.getName(), receiver,
+            logList.size());
       }
       if (client != null) {
         client.appendEntries(request, handler);
@@ -310,13 +311,8 @@
 
     private void sendLogs(List<SendLogRequest> currBatch) throws TException {
       int logIndex = 0;
-<<<<<<< HEAD
       logger.debug("send logs from index {} to {}", currBatch.get(0).getLog().getCurrLogIndex(),
-        currBatch.get(currBatch.size() - 1).getLog().getCurrLogIndex());
-=======
-      logger.info("send logs from index {} to {}", currBatch.get(0).getLog().getCurrLogIndex(),
           currBatch.get(currBatch.size() - 1).getLog().getCurrLogIndex());
->>>>>>> 31121da8
       while (logIndex < currBatch.size()) {
         long logSize = IoTDBDescriptor.getInstance().getConfig().getThriftMaxFrameSize();
         List<ByteBuffer> logList = new ArrayList<>();
