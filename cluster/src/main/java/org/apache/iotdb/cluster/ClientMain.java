/*
 * Licensed to the Apache Software Foundation (ASF) under one
 * or more contributor license agreements.  See the NOTICE file
 * distributed with this work for additional information
 * regarding copyright ownership.  The ASF licenses this file
 * to you under the Apache License, Version 2.0 (the
 * "License"); you may not use this file except in compliance
 * with the License.  You may obtain a copy of the License at
 *
 *     http://www.apache.org/licenses/LICENSE-2.0
 *
 * Unless required by applicable law or agreed to in writing,
 * software distributed under the License is distributed on an
 * "AS IS" BASIS, WITHOUT WARRANTIES OR CONDITIONS OF ANY
 * KIND, either express or implied.  See the License for the
 * specific language governing permissions and limitations
 * under the License.
 */

package org.apache.iotdb.cluster;

import java.util.ArrayList;
import java.util.Arrays;
import java.util.HashMap;
import java.util.List;
import java.util.Map;
import org.apache.iotdb.db.conf.IoTDBConstant;
import org.apache.iotdb.rpc.IoTDBConnectionException;
import org.apache.iotdb.rpc.StatementExecutionException;
import org.apache.iotdb.rpc.TSStatusCode;
import org.apache.iotdb.service.rpc.thrift.TSCloseOperationReq;
import org.apache.iotdb.service.rpc.thrift.TSCloseSessionReq;
import org.apache.iotdb.service.rpc.thrift.TSCreateTimeseriesReq;
import org.apache.iotdb.service.rpc.thrift.TSExecuteStatementReq;
import org.apache.iotdb.service.rpc.thrift.TSExecuteStatementResp;
import org.apache.iotdb.service.rpc.thrift.TSIService;
import org.apache.iotdb.service.rpc.thrift.TSIService.Client;
import org.apache.iotdb.service.rpc.thrift.TSIService.Client.Factory;
import org.apache.iotdb.service.rpc.thrift.TSInsertReq;
import org.apache.iotdb.service.rpc.thrift.TSOpenSessionReq;
import org.apache.iotdb.service.rpc.thrift.TSOpenSessionResp;
import org.apache.iotdb.service.rpc.thrift.TSProtocolVersion;
import org.apache.iotdb.service.rpc.thrift.TSStatus;
import org.apache.iotdb.session.SessionDataSet;
import org.apache.iotdb.tsfile.file.metadata.enums.TSDataType;
import org.apache.iotdb.tsfile.write.schema.MeasurementSchema;
import org.apache.thrift.TException;
import org.apache.thrift.protocol.TCompactProtocol;
import org.apache.thrift.transport.TFramedTransport;
import org.apache.thrift.transport.TSocket;
import org.apache.thrift.transport.TTransport;
import org.apache.thrift.transport.TTransportException;
import org.slf4j.Logger;
import org.slf4j.LoggerFactory;

public class ClientMain {

  private static final Logger logger = LoggerFactory.getLogger(ClientMain.class);

  private static Map<String, TSStatus> failedQueries;

  private static final String[] STORAGE_GROUPS = new String[]{
      "root.beijing",
      "root.shanghai",
      "root.guangzhou",
      "root.shenzhen",
  };

  private static final String[] DEVICES = new String[]{
      "root.beijing.d1",
      "root.shanghai.d1",
      "root.guangzhou.d1",
      "root.shenzhen.d1",
  };

  private static final String[] MEASUREMENTS = new String[]{
      "s1"
  };

  private static final TSDataType[] DATA_TYPES = new TSDataType[]{
      TSDataType.DOUBLE
  };

  private static List<MeasurementSchema> schemas;

  private static final String[] DATA_QUERIES = new String[]{
      // raw data multi series
      "SELECT * FROM root",
      "SELECT * FROM root WHERE time <= 691200000",
      "SELECT * FROM root WHERE time >= 391200000 and time <= 691200000",
      "SELECT * FROM root.*.* WHERE s1 <= 0.7",
      // raw data single series
      "SELECT s1 FROM root.beijing.d1",
      "SELECT s1 FROM root.shanghai.d1",
      "SELECT s1 FROM root.guangzhou.d1",
      "SELECT s1 FROM root.shenzhen.d1",
      // aggregation
      "SELECT count(s1) FROM root.*.*",
      "SELECT avg(s1) FROM root.*.*",
      "SELECT sum(s1) FROM root.*.*",
      "SELECT max_value(s1) FROM root.*.*",
      "SELECT count(s1) FROM root.*.* where time <= 691200000",
      "SELECT count(s1) FROM root.*.* where s1 <= 0.7",
      // group by device
      "SELECT * FROM root GROUP BY DEVICE",
      // fill
      "SELECT s1 FROM root.beijing.d1 WHERE time = 86400000 FILL (DOUBLE[PREVIOUS,1d])",
      "SELECT s1 FROM root.shanghai.d1 WHERE time = 86400000 FILL (DOUBLE[LINEAR,1d,1d])",
      "SELECT s1 FROM root.guangzhou.d1 WHERE time = 126400000 FILL (DOUBLE[PREVIOUS,1d])",
      "SELECT s1 FROM root.shenzhen.d1 WHERE time = 126400000 FILL (DOUBLE[LINEAR,1d,1d])",
      // group by
      "SELECT COUNT(*) FROM root.*.* GROUP BY ([0, 864000000), 3d, 3d)",
      "SELECT AVG(*) FROM root.*.* WHERE s1 <= 0.7 GROUP BY ([0, 864000000), 3d, 3d)"
  };

  private static String[] META_QUERY = new String[]{
      "SHOW STORAGE GROUP",
      "SHOW TIMESERIES root",
      "COUNT TIMESERIES root",
      "COUNT TIMESERIES root GROUP BY LEVEL=10",
      "SHOW DEVICES",
  };

  public static void main(String[] args)
      throws TException, StatementExecutionException, IoTDBConnectionException {
    failedQueries = new HashMap<>();
    prepareSchema();

    String ip = "127.0.0.1";
    int port = 55560;
    Client client = getClient(ip, port);
    long sessionId = connectClient(client);

    System.out.println("Test insertion");
    testInsertion(client, sessionId);

    client.closeSession(new TSCloseSessionReq(sessionId));

    for (int queryPort : new int[] {55560, 55561, 55562}) {
      System.out.println("Test port: " + queryPort);

      client = getClient(ip, queryPort);
      sessionId = connectClient(client);
      System.out.println("Test data queries");
      testQuery(client, sessionId, DATA_QUERIES);

      System.out.println("Test metadata queries");
      testQuery(client, sessionId, META_QUERY);

      logger.info("Failed queries: {}", failedQueries);
    }
<<<<<<< HEAD
    
=======

    System.out.println("Test delete timeseries");
    testDeleteTimeseries(client, sessionId);

>>>>>>> 43ca0f62
    System.out.println("Test delete storage group");
    testDeleteStorageGroup(client, sessionId);
  }


  protected static long connectClient(Client client) throws TException {
    TSOpenSessionReq openReq = new TSOpenSessionReq(TSProtocolVersion.IOTDB_SERVICE_PROTOCOL_V2);
    openReq.setUsername("root");
    openReq.setPassword("root");
    TSOpenSessionResp openResp = client.openSession(openReq);
    return openResp.getSessionId();
  }

  private static Client getClient(String ip, int port) throws TTransportException {
    TSIService.Client.Factory factory = new Factory();
    TTransport transport = new TFramedTransport(new TSocket(ip, port));
    transport.open();
    return factory.getClient(new TCompactProtocol(transport));
  }

  private static void prepareSchema() {
    schemas = new ArrayList<>();
    for (String device : DEVICES) {
      for (int i = 0; i < MEASUREMENTS.length; i++) {
        String measurement = MEASUREMENTS[i];
        schemas.add(new MeasurementSchema(device + IoTDBConstant.PATH_SEPARATOR + measurement,
            DATA_TYPES[i]));
      }
    }
  }

  private static void testQuery(Client client, long sessionId, String[] queries)
      throws TException, StatementExecutionException, IoTDBConnectionException {
    long statementId = client.requestStatementId(sessionId);
    for (String dataQuery : queries) {
      executeQuery(client, sessionId, dataQuery, statementId);
    }

    TSCloseOperationReq tsCloseOperationReq = new TSCloseOperationReq(sessionId);
    tsCloseOperationReq.setStatementId(statementId);
    client.closeOperation(tsCloseOperationReq);
  }

  private static void executeQuery(Client client, long sessionId, String query, long statementId)
      throws TException, StatementExecutionException, IoTDBConnectionException {
    logger.info("{" + query + "}");
    TSExecuteStatementResp resp = client
        .executeQueryStatement(new TSExecuteStatementReq(sessionId, query, statementId));
    if (resp.status.code != TSStatusCode.SUCCESS_STATUS.getStatusCode()) {
      failedQueries.put(query, resp.status);
      return;
    }

    long queryId = resp.getQueryId();
    logger.info(resp.columns.toString());

    SessionDataSet dataSet = new SessionDataSet(query, resp.getColumns(),
        resp.getDataTypeList(), queryId, client, sessionId, resp.queryDataSet);

    while (dataSet.hasNext()) {
      logger.info(dataSet.next().toString());
    }
    System.out.println();

    TSCloseOperationReq tsCloseOperationReq = new TSCloseOperationReq(sessionId);
    tsCloseOperationReq.setQueryId(queryId);
    client.closeOperation(tsCloseOperationReq);
  }

  private static void testDeleteStorageGroup(Client client, long sessionId)
      throws TException, StatementExecutionException, IoTDBConnectionException {
    logger.info(client.deleteStorageGroups(sessionId, Arrays.asList(STORAGE_GROUPS)).toString());
    testQuery(client, sessionId, new String[] {"SELECT * FROM root"});
  }

  private static void testInsertion(Client client, long sessionId) throws TException {
    for (String storageGroup : STORAGE_GROUPS) {
      logger.info(client.setStorageGroup(sessionId, storageGroup).toString());
    }

    TSCreateTimeseriesReq req = new TSCreateTimeseriesReq();
    req.setSessionId(sessionId);
    for (MeasurementSchema schema : schemas) {
      req.setDataType(schema.getType().ordinal());
      req.setEncoding(schema.getEncodingType().ordinal());
      req.setCompressor(schema.getCompressor().ordinal());
      req.setPath(schema.getMeasurementId());
      logger.info(client.createTimeseries(req).toString());
    }

    TSInsertReq insertReq = new TSInsertReq();
    insertReq.setMeasurements(Arrays.asList(MEASUREMENTS));
    insertReq.setSessionId(sessionId);
    String[] values = new String[MEASUREMENTS.length];
    for (int i = 0; i < 10; i++) {
      insertReq.setTimestamp(i * 24 * 3600 * 1000L);
      for (int i1 = 0; i1 < values.length; i1++) {
        switch (DATA_TYPES[i1]) {
          case DOUBLE:
            values[i1] = Double.toString(i * 0.1);
            break;
          case BOOLEAN:
            values[i1] = Boolean.toString(i % 2 == 0);
            break;
          case INT64:
            values[i1] = Long.toString(i);
            break;
          case INT32:
            values[i1] = Integer.toString(i);
            break;
          case FLOAT:
            values[i1] = Float.toString(i * 0.1f);
            break;
          case TEXT:
            values[i1] = "S" + i;
            break;
        }
      }
      insertReq.setValues(Arrays.asList(values));
      for (String device : DEVICES) {
        insertReq.setDeviceId(device);
        logger.info(insertReq.toString());
        logger.info(client.insert(insertReq).toString());
      }
    }
  }
<<<<<<< HEAD
=======
  private static void testDeleteTimeseries(Client client, long sessionId) throws TException {
    List<String> paths = new ArrayList<>();
    for (String measurement : MEASUREMENTS) {
      for (String device : DEVICES) {
        paths.add(measurement + "." + device);
      }
    }
    client.deleteTimeseries(sessionId, paths);
  }
>>>>>>> 43ca0f62
}<|MERGE_RESOLUTION|>--- conflicted
+++ resolved
@@ -149,18 +149,13 @@
 
       logger.info("Failed queries: {}", failedQueries);
     }
-<<<<<<< HEAD
-    
-=======
 
     System.out.println("Test delete timeseries");
     testDeleteTimeseries(client, sessionId);
 
->>>>>>> 43ca0f62
     System.out.println("Test delete storage group");
     testDeleteStorageGroup(client, sessionId);
   }
-
 
   protected static long connectClient(Client client) throws TException {
     TSOpenSessionReq openReq = new TSOpenSessionReq(TSProtocolVersion.IOTDB_SERVICE_PROTOCOL_V2);
@@ -283,8 +278,6 @@
       }
     }
   }
-<<<<<<< HEAD
-=======
   private static void testDeleteTimeseries(Client client, long sessionId) throws TException {
     List<String> paths = new ArrayList<>();
     for (String measurement : MEASUREMENTS) {
@@ -294,5 +287,4 @@
     }
     client.deleteTimeseries(sessionId, paths);
   }
->>>>>>> 43ca0f62
 }