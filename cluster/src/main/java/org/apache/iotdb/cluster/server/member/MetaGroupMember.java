/*
 * Licensed to the Apache Software Foundation (ASF) under one
 * or more contributor license agreements.  See the NOTICE file
 * distributed with this work for additional information
 * regarding copyright ownership.  The ASF licenses this file
 * to you under the Apache License, Version 2.0 (the
 * "License"); you may not use this file except in compliance
 * with the License.  You may obtain a copy of the License at
 *
 *     http://www.apache.org/licenses/LICENSE-2.0
 *
 * Unless required by applicable law or agreed to in writing,
 * software distributed under the License is distributed on an
 * "AS IS" BASIS, WITHOUT WARRANTIES OR CONDITIONS OF ANY
 * KIND, either express or implied.  See the License for the
 * specific language governing permissions and limitations
 * under the License.
 */

package org.apache.iotdb.cluster.server.member;

import static org.apache.iotdb.cluster.utils.ClusterUtils.WAIT_START_UP_CHECK_TIME_SEC;
import static org.apache.iotdb.cluster.utils.ClusterUtils.analyseStartUpCheckResult;
import static org.apache.iotdb.db.utils.EncodingInferenceUtils.getDefaultEncoding;

import java.io.BufferedInputStream;
import java.io.BufferedOutputStream;
import java.io.BufferedReader;
import java.io.BufferedWriter;
import java.io.DataInputStream;
import java.io.DataOutputStream;
import java.io.File;
import java.io.FileInputStream;
import java.io.FileOutputStream;
import java.io.FileReader;
import java.io.FileWriter;
import java.io.IOException;
import java.lang.reflect.Array;
import java.net.SocketTimeoutException;
import java.nio.ByteBuffer;
import java.nio.file.Files;
import java.nio.file.Paths;
import java.util.ArrayList;
import java.util.Arrays;
import java.util.Collections;
import java.util.HashMap;
import java.util.HashSet;
import java.util.List;
import java.util.Map;
import java.util.Map.Entry;
import java.util.Objects;
import java.util.Set;
import java.util.concurrent.ConcurrentSkipListSet;
import java.util.concurrent.CountDownLatch;
import java.util.concurrent.ExecutorService;
import java.util.concurrent.Executors;
import java.util.concurrent.ScheduledExecutorService;
import java.util.concurrent.ScheduledThreadPoolExecutor;
import java.util.concurrent.TimeUnit;
import java.util.concurrent.atomic.AtomicBoolean;
import java.util.concurrent.atomic.AtomicInteger;
import java.util.concurrent.atomic.AtomicLong;
import java.util.stream.Collectors;
import org.apache.iotdb.cluster.ClusterFileFlushPolicy;
import org.apache.iotdb.cluster.client.async.AsyncClientPool;
import org.apache.iotdb.cluster.client.async.AsyncDataClient;
import org.apache.iotdb.cluster.client.async.AsyncDataClient.FactoryAsync;
import org.apache.iotdb.cluster.client.async.AsyncMetaClient;
import org.apache.iotdb.cluster.client.async.AsyncMetaHeartbeatClient;
import org.apache.iotdb.cluster.client.sync.SyncClientAdaptor;
import org.apache.iotdb.cluster.client.sync.SyncClientPool;
import org.apache.iotdb.cluster.client.sync.SyncDataClient;
import org.apache.iotdb.cluster.client.sync.SyncMetaClient;
import org.apache.iotdb.cluster.client.sync.SyncMetaHeartbeatClient;
import org.apache.iotdb.cluster.config.ClusterConstant;
import org.apache.iotdb.cluster.config.ClusterDescriptor;
import org.apache.iotdb.cluster.exception.AddSelfException;
import org.apache.iotdb.cluster.exception.CheckConsistencyException;
import org.apache.iotdb.cluster.exception.ConfigInconsistentException;
import org.apache.iotdb.cluster.exception.LogExecutionException;
import org.apache.iotdb.cluster.exception.PartitionTableUnavailableException;
import org.apache.iotdb.cluster.exception.QueryTimeOutException;
import org.apache.iotdb.cluster.exception.RequestTimeOutException;
import org.apache.iotdb.cluster.exception.StartUpCheckFailureException;
import org.apache.iotdb.cluster.exception.UnsupportedPlanException;
import org.apache.iotdb.cluster.log.Log;
import org.apache.iotdb.cluster.log.LogApplier;
import org.apache.iotdb.cluster.log.applier.MetaLogApplier;
import org.apache.iotdb.cluster.log.logtypes.AddNodeLog;
import org.apache.iotdb.cluster.log.logtypes.RemoveNodeLog;
import org.apache.iotdb.cluster.log.manage.MetaSingleSnapshotLogManager;
import org.apache.iotdb.cluster.log.snapshot.MetaSimpleSnapshot;
import org.apache.iotdb.cluster.partition.NodeAdditionResult;
import org.apache.iotdb.cluster.partition.NodeRemovalResult;
import org.apache.iotdb.cluster.partition.PartitionGroup;
import org.apache.iotdb.cluster.partition.PartitionTable;
import org.apache.iotdb.cluster.partition.slot.SlotPartitionTable;
import org.apache.iotdb.cluster.query.ClusterPlanRouter;
import org.apache.iotdb.cluster.query.RemoteQueryContext;
import org.apache.iotdb.cluster.query.fill.PreviousFillArguments;
import org.apache.iotdb.cluster.query.groupby.RemoteGroupByExecutor;
import org.apache.iotdb.cluster.query.manage.QueryCoordinator;
import org.apache.iotdb.cluster.query.reader.DataSourceInfo;
import org.apache.iotdb.cluster.query.reader.EmptyReader;
import org.apache.iotdb.cluster.query.reader.ManagedMergeReader;
import org.apache.iotdb.cluster.query.reader.MergedReaderByTime;
import org.apache.iotdb.cluster.query.reader.RemoteSeriesReaderByTimestamp;
import org.apache.iotdb.cluster.query.reader.RemoteSimpleSeriesReader;
import org.apache.iotdb.cluster.rpc.thrift.AddNodeResponse;
import org.apache.iotdb.cluster.rpc.thrift.AppendEntryRequest;
import org.apache.iotdb.cluster.rpc.thrift.CheckStatusResponse;
import org.apache.iotdb.cluster.rpc.thrift.ExecutNonQueryReq;
import org.apache.iotdb.cluster.rpc.thrift.GetAggrResultRequest;
import org.apache.iotdb.cluster.rpc.thrift.GroupByRequest;
import org.apache.iotdb.cluster.rpc.thrift.HeartBeatRequest;
import org.apache.iotdb.cluster.rpc.thrift.HeartBeatResponse;
import org.apache.iotdb.cluster.rpc.thrift.Node;
import org.apache.iotdb.cluster.rpc.thrift.PreviousFillRequest;
import org.apache.iotdb.cluster.rpc.thrift.PullSchemaRequest;
import org.apache.iotdb.cluster.rpc.thrift.PullSchemaResp;
import org.apache.iotdb.cluster.rpc.thrift.RaftService;
import org.apache.iotdb.cluster.rpc.thrift.RaftService.Client;
import org.apache.iotdb.cluster.rpc.thrift.SendSnapshotRequest;
import org.apache.iotdb.cluster.rpc.thrift.SingleSeriesQueryRequest;
import org.apache.iotdb.cluster.rpc.thrift.StartUpStatus;
import org.apache.iotdb.cluster.rpc.thrift.TSMetaService;
import org.apache.iotdb.cluster.rpc.thrift.TSMetaService.AsyncClient;
import org.apache.iotdb.cluster.server.ClientServer;
import org.apache.iotdb.cluster.server.DataClusterServer;
import org.apache.iotdb.cluster.server.HardLinkCleaner;
import org.apache.iotdb.cluster.server.NodeCharacter;
import org.apache.iotdb.cluster.server.NodeReport;
import org.apache.iotdb.cluster.server.NodeReport.MetaMemberReport;
import org.apache.iotdb.cluster.server.RaftServer;
import org.apache.iotdb.cluster.server.Response;
import org.apache.iotdb.cluster.server.Timer;
import org.apache.iotdb.cluster.server.handlers.caller.AppendGroupEntryHandler;
import org.apache.iotdb.cluster.server.handlers.caller.GenericHandler;
import org.apache.iotdb.cluster.server.handlers.caller.NodeStatusHandler;
import org.apache.iotdb.cluster.server.handlers.caller.PreviousFillHandler;
import org.apache.iotdb.cluster.server.heartbeat.DataHeartbeatServer;
import org.apache.iotdb.cluster.server.heartbeat.MetaHeartbeatThread;
import org.apache.iotdb.cluster.server.member.DataGroupMember.Factory;
import org.apache.iotdb.cluster.utils.ClusterUtils;
import org.apache.iotdb.cluster.utils.PartitionUtils;
import org.apache.iotdb.cluster.utils.PartitionUtils.Intervals;
import org.apache.iotdb.cluster.utils.PlanSerializer;
import org.apache.iotdb.cluster.utils.StatusUtils;
import org.apache.iotdb.db.auth.AuthException;
import org.apache.iotdb.db.auth.authorizer.BasicAuthorizer;
import org.apache.iotdb.db.auth.authorizer.IAuthorizer;
import org.apache.iotdb.db.conf.IoTDBConstant;
import org.apache.iotdb.db.conf.IoTDBDescriptor;
import org.apache.iotdb.db.engine.StorageEngine;
import org.apache.iotdb.db.exception.StartupException;
import org.apache.iotdb.db.exception.StorageEngineException;
import org.apache.iotdb.db.exception.metadata.IllegalPathException;
import org.apache.iotdb.db.exception.metadata.MetadataException;
import org.apache.iotdb.db.exception.metadata.PathNotExistException;
import org.apache.iotdb.db.exception.metadata.StorageGroupNotSetException;
import org.apache.iotdb.db.exception.query.QueryProcessException;
import org.apache.iotdb.db.metadata.MetaUtils;
import org.apache.iotdb.db.metadata.PartialPath;
import org.apache.iotdb.db.metadata.mnode.StorageGroupMNode;
import org.apache.iotdb.db.qp.constant.SQLConstant;
import org.apache.iotdb.db.qp.executor.PlanExecutor;
import org.apache.iotdb.db.qp.physical.PhysicalPlan;
import org.apache.iotdb.db.qp.physical.crud.DeletePlan;
import org.apache.iotdb.db.qp.physical.crud.InsertPlan;
import org.apache.iotdb.db.qp.physical.crud.InsertRowPlan;
import org.apache.iotdb.db.qp.physical.crud.InsertTabletPlan;
import org.apache.iotdb.db.qp.physical.sys.CreateTimeSeriesPlan;
import org.apache.iotdb.db.qp.physical.sys.DeleteTimeSeriesPlan;
import org.apache.iotdb.db.qp.physical.sys.SetStorageGroupPlan;
import org.apache.iotdb.db.query.aggregation.AggregateResult;
import org.apache.iotdb.db.query.aggregation.AggregationType;
import org.apache.iotdb.db.query.context.QueryContext;
import org.apache.iotdb.db.query.dataset.groupby.GroupByExecutor;
import org.apache.iotdb.db.query.factory.AggregateResultFactory;
import org.apache.iotdb.db.query.reader.series.IReaderByTimestamp;
import org.apache.iotdb.db.query.reader.series.ManagedSeriesReader;
import org.apache.iotdb.db.service.IoTDB;
import org.apache.iotdb.db.utils.SchemaUtils;
import org.apache.iotdb.db.utils.SerializeUtils;
import org.apache.iotdb.db.utils.TestOnly;
import org.apache.iotdb.db.utils.TypeInferenceUtils;
import org.apache.iotdb.rpc.RpcUtils;
import org.apache.iotdb.rpc.TSStatusCode;
import org.apache.iotdb.service.rpc.thrift.TSIService;
import org.apache.iotdb.service.rpc.thrift.TSStatus;
import org.apache.iotdb.tsfile.common.conf.TSFileDescriptor;
import org.apache.iotdb.tsfile.common.constant.TsFileConstant;
import org.apache.iotdb.tsfile.file.metadata.enums.CompressionType;
import org.apache.iotdb.tsfile.file.metadata.enums.TSDataType;
import org.apache.iotdb.tsfile.file.metadata.enums.TSEncoding;
import org.apache.iotdb.tsfile.read.TimeValuePair;
import org.apache.iotdb.tsfile.read.common.Path;
import org.apache.iotdb.tsfile.read.filter.basic.Filter;
import org.apache.iotdb.tsfile.read.reader.IPointReader;
import org.apache.iotdb.tsfile.utils.Pair;
import org.apache.iotdb.tsfile.utils.StringContainer;
import org.apache.iotdb.tsfile.write.schema.TimeseriesSchema;
import org.apache.thrift.TException;
import org.apache.thrift.async.AsyncMethodCallback;
import org.apache.thrift.protocol.TProtocolFactory;
import org.apache.thrift.transport.TTransportException;
import org.slf4j.Logger;
import org.slf4j.LoggerFactory;

public class MetaGroupMember extends RaftMember {

  // the file contains the identifier of the local node
  static final String NODE_IDENTIFIER_FILE_NAME =
      IoTDBDescriptor.getInstance().getConfig().getBaseDir() + File.separator + "node_identifier";
  // the file contains the serialized partition table
  static final String PARTITION_FILE_NAME =
      IoTDBDescriptor.getInstance().getConfig().getBaseDir() + File.separator + "partitions";
  // in case of data loss, some file changes would be made to a temporary file first
  private static final String TEMP_SUFFIX = ".tmp";
  private static final String MSG_MULTIPLE_ERROR = "The following errors occurred when executing "
      + "the query, please retry or contact the DBA: ";

  private static final Logger logger = LoggerFactory.getLogger(MetaGroupMember.class);
  // when joining a cluster this node will retry at most "DEFAULT_JOIN_RETRY" times if the
  // network is bad
  private static final int DEFAULT_JOIN_RETRY = 10;
  // every "REPORT_INTERVAL_SEC" seconds, a reporter thread will print the status of all raft
  // members in this node
  private static final int REPORT_INTERVAL_SEC = 10;
  // how many times is a data record replicated, also the number of nodes in a data group
  private static final int REPLICATION_NUM =
      ClusterDescriptor.getInstance().getConfig().getReplicationNum();

  // hardlinks will be checked every hour
  private static final long CLEAN_HARDLINK_INTERVAL_SEC = 3600;

  // blind nodes are nodes that do not have the partition table, and if the node is the leader,
  // the partition table should be sent to them at the next heartbeat
  private Set<Node> blindNodes = new HashSet<>();
  // as a leader, when a follower sent the node its identifier, the identifier may conflict with
  // other nodes, such conflicting nodes will be recorded and at the next heartbeat, they will be
  // required to regenerate an identifier.
  private Set<Node> idConflictNodes = new HashSet<>();
  // the identifier and its belonging node, for conflict detection, may be used in more places in
  // the future
  private Map<Integer, Node> idNodeMap = null;

  // nodes in the cluster and data partitioning
  private PartitionTable partitionTable;
  // router calculates the partition groups that a partitioned plan should be sent to
  private ClusterPlanRouter router;
  // each node contains multiple DataGroupMembers and they are managed by a DataClusterServer
  // acting as a broker
  private DataClusterServer dataClusterServer;

  // each node starts a data heartbeat server to transfer heartbeat requests
  private DataHeartbeatServer dataHeartbeatServer;

  // an override of TSServiceImpl, which redirect JDBC and session requests to the
  // MetaGroupMember so they can be processed cluster-wide
  private ClientServer clientServer;

  // dataClientPool provides reusable thrift clients to connect to the DataGroupMembers of other
  // nodes
  private AsyncClientPool dataAsyncClientPool;
  private SyncClientPool dataSyncClientPool;

  // every "REPORT_INTERVAL_SEC" seconds, "reportThread" will print the status of all raft
  // members in this node
  private ScheduledExecutorService reportThread;

  private StartUpStatus startUpStatus;

  // localExecutor is used to directly execute plans like load configuration (locally)
  private PlanExecutor localExecutor;

  private ScheduledExecutorService hardLinkCleanerThread;

  @TestOnly
  public MetaGroupMember() {
  }

  public MetaGroupMember(TProtocolFactory factory, Node thisNode) throws QueryProcessException {
    super("Meta", new AsyncClientPool(new AsyncMetaClient.FactoryAsync(factory)),
        new SyncClientPool(new SyncMetaClient.FactorySync(factory)),
        new AsyncClientPool(new AsyncMetaHeartbeatClient.FactoryAsync(factory)),
        new SyncClientPool(new SyncMetaHeartbeatClient.FactorySync(factory)));
    allNodes = new ArrayList<>();
    initPeerMap();

    dataAsyncClientPool = new AsyncClientPool(new FactoryAsync(factory));
    dataSyncClientPool = new SyncClientPool(new SyncDataClient.FactorySync(factory));
    // committed logs are applied to the state machine (the IoTDB instance) through the applier
    LogApplier metaLogApplier = new MetaLogApplier(this);
    logManager = new MetaSingleSnapshotLogManager(metaLogApplier, this);
    term.set(logManager.getHardState().getCurrentTerm());
    voteFor = logManager.getHardState().getVoteFor();

    setThisNode(thisNode);
    // load the identifier from the disk or generate a new one
    loadIdentifier();

    Factory dataMemberFactory = new Factory(factory, this);
    dataClusterServer = new DataClusterServer(thisNode, dataMemberFactory, this);
    dataHeartbeatServer = new DataHeartbeatServer(thisNode, dataClusterServer);
    clientServer = new ClientServer(this);
    startUpStatus = getNewStartUpStatus();
  }

  /**
   * Find the DataGroupMember that manages the partition of "storageGroupName"@"partitionId", and
   * close the partition through that member.
   *
   * @param storageGroupName
   * @param partitionId
   * @param isSeq
   * @return true if the member is a leader and the partition is closed, false otherwise
   */
  public void closePartition(String storageGroupName, long partitionId, boolean isSeq) {
    Node header = partitionTable.routeToHeaderByTime(storageGroupName,
        partitionId * StorageEngine.getTimePartitionInterval());
    DataGroupMember localDataMember = getLocalDataMember(header);
    if (localDataMember.getCharacter() != NodeCharacter.LEADER) {
      return;
    }
    localDataMember.closePartition(storageGroupName, partitionId, isSeq);
  }

  public DataClusterServer getDataClusterServer() {
    return dataClusterServer;
  }

  public DataHeartbeatServer getDataHeartbeatServer() {
    return dataHeartbeatServer;
  }

  /**
   * Add seed nodes from the config, start the heartbeat and catch-up thread pool, initialize
   * QueryCoordinator and FileFlushPolicy, then start the reportThread. Calling the method twice
   * does not induce side effect.
   *
   * @throws TTransportException
   */
  @Override
  public void start() {
    if (heartBeatService != null) {
      return;
    }
    addSeedNodes();
    super.start();
    QueryCoordinator.getINSTANCE().setMetaGroupMember(this);
    StorageEngine.getInstance().setFileFlushPolicy(new ClusterFileFlushPolicy(this));
    reportThread = Executors.newSingleThreadScheduledExecutor(n -> new Thread(n,
        "NodeReportThread"));
    hardLinkCleanerThread = Executors.newSingleThreadScheduledExecutor(n -> new Thread(n,
        "HardLinkCleaner"));
  }

  /**
   * Stop the heartbeat and catch-up thread pool, DataClusterServer, ClientServer and reportThread.
   * Calling the method twice does not induce side effects.
   */
  @Override
  public void stop() {
    super.stop();
    if (getDataClusterServer() != null) {
      getDataClusterServer().stop();
    }
    if (getDataHeartbeatServer() != null) {
      getDataHeartbeatServer().stop();
    }
    if (clientServer != null) {
      clientServer.stop();
    }
    if (reportThread != null) {
      reportThread.shutdownNow();
      try {
        reportThread.awaitTermination(10, TimeUnit.SECONDS);
      } catch (InterruptedException e) {
        Thread.currentThread().interrupt();
        logger.error("Unexpected interruption when waiting for reportThread to end", e);
      }
    }
    if (hardLinkCleanerThread != null) {
      hardLinkCleanerThread.shutdownNow();
      try {
        hardLinkCleanerThread.awaitTermination(10, TimeUnit.SECONDS);
      } catch (InterruptedException e) {
        Thread.currentThread().interrupt();
        logger.error("Unexpected interruption when waiting for hardlinkCleaner to end", e);
      }
    }

    logger.info("{}: stopped", name);
  }

  /**
   * Start DataClusterServer and ClientServer so this node will be able to respond to other nodes
   * and clients.
   *
   * @throws TTransportException
   * @throws StartupException
   */
  private void initSubServers() throws TTransportException, StartupException {
    getDataClusterServer().start();
    getDataHeartbeatServer().start();
    clientServer.start();
  }

  /**
   * Parse the seed nodes from the cluster configuration and add them into the node list. Each
   * seedUrl should be like "{hostName}:{metaPort}:{dataPort}" Ignore bad-formatted seedUrls.
   */
  protected void addSeedNodes() {
    List<String> seedUrls = config.getSeedNodeUrls();
    // initialize allNodes
    for (String seedUrl : seedUrls) {
      Node node = generateNode(seedUrl);
      if (node != null && (!node.getIp().equals(thisNode.ip) || node.getMetaPort() != thisNode
          .getMetaPort())
          && !allNodes.contains(node)) {
        // do not add the local node since it is added in `setThisNode()`
        allNodes.add(node);
      }
    }
  }

  public static Node generateNode(String nodeUrl) {
    Node result = new Node();
    String[] split = nodeUrl.split(":");
    if (split.length != 3) {
      logger.warn("Bad seed url: {}", nodeUrl);
      return null;
    }
    String ip = split[0];
    try {
      int metaPort = Integer.parseInt(split[1]);
      int dataPort = Integer.parseInt(split[2]);
      result.setIp(ip);
      result.setMetaPort(metaPort);
      result.setDataPort(dataPort);
    } catch (NumberFormatException e) {
      logger.warn("Bad seed url: {}", nodeUrl);
    }
    return result;
  }


  /**
   * Apply the addition of a new node. Register its identifier, add it to the node list and
   * partition table, serialize the partition table and update the DataGroupMembers.
   *
   * @param newNode
   */
  public void applyAddNode(Node newNode) {
    synchronized (allNodes) {
      if (!allNodes.contains(newNode)) {
        logger.debug("Adding a new node {} into {}", newNode, allNodes);
        registerNodeIdentifier(newNode, newNode.getNodeIdentifier());
        allNodes.add(newNode);

        // update the partition table
        NodeAdditionResult result = partitionTable.addNode(newNode);
        savePartitionTable();

        getDataClusterServer().addNode(newNode, result);
      }
    }
  }

  /**
   * This node itself is a seed node, and it is going to build the initial cluster with other seed
   * nodes. This method is to skip the one-by-one addition to establish a large cluster quickly.
   */
  public void buildCluster() throws ConfigInconsistentException, StartUpCheckFailureException {
    checkSeedNodesStatus();
    loadPartitionTable();
    // just establish the heartbeat thread and it will do the remaining
    threadTaskInit();
    if (allNodes.size() == 1) {
      // if there is only one node in the cluster, no heartbeat will be received, and
      // consequently data group will not be built
      if (partitionTable == null) {
        partitionTable = new SlotPartitionTable(allNodes, thisNode);
        logger.info("Partition table is set up");
      }
      router = new ClusterPlanRouter(partitionTable);
      startSubServers();
    }
  }

  private void threadTaskInit() {
    heartBeatService.submit(new MetaHeartbeatThread(this));
    reportThread.scheduleAtFixedRate(() -> logger.info(genNodeReport().toString()),
        REPORT_INTERVAL_SEC, REPORT_INTERVAL_SEC, TimeUnit.SECONDS);
    hardLinkCleanerThread.scheduleAtFixedRate(new HardLinkCleaner(),
        CLEAN_HARDLINK_INTERVAL_SEC, CLEAN_HARDLINK_INTERVAL_SEC, TimeUnit.SECONDS);
  }

  /**
   * This node is not a seed node and wants to join an established cluster. Pick up a node randomly
   * from the seed nodes and send a join request to it.
   *
   * @return true if the node has successfully joined the cluster, false otherwise.
   */
  public void joinCluster() throws ConfigInconsistentException, StartUpCheckFailureException {
    if (allNodes.size() == 1) {
      logger.error("Seed nodes not provided, cannot join cluster");
      throw new ConfigInconsistentException();
    }

    int retry = DEFAULT_JOIN_RETRY;
    while (retry > 0) {
      // randomly pick up a node to try
      Node node = allNodes.get(random.nextInt(allNodes.size()));
      if (node.equals(thisNode)) {
        continue;
      }
      logger.info("start joining the cluster with the help of {}", node);
      try {
        if (joinCluster(node, startUpStatus)) {
          logger.info("Joined a cluster, starting the heartbeat thread");
          setCharacter(NodeCharacter.FOLLOWER);
          setLastHeartbeatReceivedTime(System.currentTimeMillis());
          threadTaskInit();
          return;
        }
        // wait 5s to start the next try
        Thread.sleep(5000);
      } catch (TException e) {
        logger.warn("Cannot join the cluster from {}, because:", node, e);
      } catch (InterruptedException e) {
        Thread.currentThread().interrupt();
        logger.warn("Unexpected interruption when waiting to join a cluster", e);
      }
      // start next try
      retry--;
    }
    // all tries failed
    logger.error("Cannot join the cluster after {} retries", DEFAULT_JOIN_RETRY);
    throw new StartUpCheckFailureException();
  }


  public StartUpStatus getNewStartUpStatus() {
    StartUpStatus newStartUpStatus = new StartUpStatus();
    newStartUpStatus
        .setPartitionInterval(IoTDBDescriptor.getInstance().getConfig().getPartitionInterval());
    newStartUpStatus.setHashSalt(ClusterConstant.HASH_SALT);
    newStartUpStatus
        .setReplicationNumber(ClusterDescriptor.getInstance().getConfig().getReplicationNum());
    newStartUpStatus.setClusterName(ClusterDescriptor.getInstance().getConfig().getClusterName());
    List<String> seedUrls = ClusterDescriptor.getInstance().getConfig().getSeedNodeUrls();
    List<Node> seedNodeList = new ArrayList<>();
    for (String seedUrl : seedUrls) {
      seedNodeList.add(generateNode(seedUrl));
    }
    newStartUpStatus.setSeedNodeList(seedNodeList);
    return newStartUpStatus;
  }

  /**
   * Send a join cluster request to "node". If the joining is accepted, set the partition table,
   * start DataClusterServer and ClientServer and initialize DataGroupMembers.
   *
   * @return rue if the node has successfully joined the cluster, false otherwise.
   * @throws TException
   * @throws InterruptedException
   */
  private boolean joinCluster(Node node, StartUpStatus startUpStatus)
      throws TException, InterruptedException, ConfigInconsistentException {

    AddNodeResponse resp;
    if (ClusterDescriptor.getInstance().getConfig().isUseAsyncServer()) {
      AsyncMetaClient client = (AsyncMetaClient) getAsyncClient(node);
      resp = SyncClientAdaptor.addNode(client, thisNode, startUpStatus);
    } else {
      SyncMetaClient client = (SyncMetaClient) getSyncClient(node);
      try {
        resp = client.addNode(thisNode, startUpStatus);
      } finally {
        putBackSyncClient(client);
      }
    }

    if (resp == null) {
      logger.warn("Join cluster request timed out");
    } else if (resp.getRespNum() == Response.RESPONSE_AGREE) {
      logger.info("Node {} admitted this node into the cluster", node);
      ByteBuffer partitionTableBuffer = resp.partitionTableBytes;
      acceptPartitionTable(partitionTableBuffer);
      getDataClusterServer().pullSnapshots();
      return true;
    } else if (resp.getRespNum() == Response.RESPONSE_IDENTIFIER_CONFLICT) {
      logger.info("The identifier {} conflicts the existing ones, regenerate a new one",
          thisNode.getNodeIdentifier());
      setNodeIdentifier(genNodeIdentifier());
    } else if (resp.getRespNum() == Response.RESPONSE_NEW_NODE_PARAMETER_CONFLICT) {
      if (logger.isInfoEnabled()) {
        CheckStatusResponse checkStatusResponse = resp.getCheckStatusResponse();
        String parameters =
            (checkStatusResponse.isPartitionalIntervalEquals() ? "" : ", partition interval")
                + (checkStatusResponse.isHashSaltEquals() ? "" : ", hash salt")
                + (checkStatusResponse.isReplicationNumEquals() ? "" : ", replication number")
                + (checkStatusResponse.isSeedNodeEquals() ? "" : ", seedNodes")
                + (checkStatusResponse.isClusterNameEquals() ? "" : ", clusterName");
        logger.info(
            "The start up configuration{} conflicts the cluster. Please reset the configurations. ",
            parameters.substring(1));
      }
      throw new ConfigInconsistentException();
    } else {
      logger
          .warn("Joining the cluster is rejected by {} for response {}", node, resp.getRespNum());
    }
    return false;
  }

  /**
   * Process the heartbeat request from a valid leader. Generate and tell the leader the identifier
   * of the node if necessary. If the partition table is missing, use the one from the request or
   * require it in the response.
   *
   * @param request
   * @param response
   */
  @Override
  void processValidHeartbeatReq(HeartBeatRequest request, HeartBeatResponse response) {
    if (request.isRequireIdentifier()) {
      // the leader wants to know who the node is
      if (request.isRegenerateIdentifier()) {
        // the previously sent id conflicted, generate a new one
        setNodeIdentifier(genNodeIdentifier());
      }
      logger.debug("Send identifier {} to the leader", thisNode.getNodeIdentifier());
      response.setFollowerIdentifier(thisNode.getNodeIdentifier());
    }

    if (partitionTable == null) {
      // this node does not have a partition table yet
      if (request.isSetPartitionTableBytes()) {
        synchronized (this) {
          // if the leader has sent the node set then accept it
          ByteBuffer byteBuffer = request.partitionTableBytes;
          acceptPartitionTable(byteBuffer);
        }
      } else {
        // require the partition table
        logger.debug("Request cluster nodes from the leader");
        response.setRequirePartitionTable(true);
      }
    }
  }

  /**
   * Deserialize a partition table from the buffer, save it locally, add nodes from the partition
   * table and start DataClusterServer and ClientServer.
   *
   * @param partitionTableBuffer
   */
  private void acceptPartitionTable(ByteBuffer partitionTableBuffer) {
    partitionTable = new SlotPartitionTable(thisNode);
    partitionTable.deserialize(partitionTableBuffer);

    savePartitionTable();
    router = new ClusterPlanRouter(partitionTable);

    allNodes = new ArrayList<>(partitionTable.getAllNodes());
    initPeerMap();
    logger.info("Received cluster nodes from the leader: {}", allNodes);
    initIdNodeMap();
    for (Node n : allNodes) {
      idNodeMap.put(n.getNodeIdentifier(), n);
    }
    try {
      syncLeaderWithConsistencyCheck();
    } catch (CheckConsistencyException e) {
      logger.error("check consistency failed when accept partition table: {}", e.getMessage());
    }

    startSubServers();
  }

  /**
   * Process a HeartBeatResponse from a follower. If the follower has provided its identifier, try
   * registering for it and if all nodes have registered and there is no available partition table,
   * initialize a new one and start the ClientServer and DataClusterServer. If the follower requires
   * a partition table, add it to the blind node list so that at the next heartbeat this node will
   * send it a partition table
   *
   * @param response
   * @param receiver
   */
  @Override
  public void processValidHeartbeatResp(HeartBeatResponse response, Node receiver) {
    // register the id of the node
    if (response.isSetFollowerIdentifier()) {
      registerNodeIdentifier(receiver, response.getFollowerIdentifier());
      // if all nodes' ids are known, we can build the partition table
      if (allNodesIdKnown()) {
        if (partitionTable == null) {
          partitionTable = new SlotPartitionTable(allNodes, thisNode);
          logger.info("Partition table is set up");
        }
        router = new ClusterPlanRouter(partitionTable);
        startSubServers();
      }
    }
    // record the requirement of partition table of the follower
    if (response.isRequirePartitionTable()) {
      addBlindNode(receiver);
    }
  }

  /**
   * When a node requires a partition table in its heartbeat response, add it into blindNodes so in
   * the next heartbeat the partition table will be sent to the node.
   */
  private void addBlindNode(Node node) {
    logger.debug("Node {} requires the node list", node);
    blindNodes.add(node);
  }

  /**
   * @return whether a node wants the partition table.
   */
  public boolean isNodeBlind(Node node) {
    return blindNodes.contains(node);
  }

  /**
   * Remove the node from the blindNodes when the partition table is sent, so partition table will
   * not be sent in each heartbeat.
   */
  public void removeBlindNode(Node node) {
    blindNodes.remove(node);
  }

  /**
   * Register the identifier for the node if it does not conflict with other nodes.
   */
  private void registerNodeIdentifier(Node node, int identifier) {
    synchronized (idNodeMap) {
      Node conflictNode = idNodeMap.get(identifier);
      if (conflictNode != null && !conflictNode.equals(node)) {
        idConflictNodes.add(node);
        return;
      }
      node.setNodeIdentifier(identifier);
      logger.info("Node {} registered with id {}", node, identifier);
      idNodeMap.put(identifier, node);
      idConflictNodes.remove(node);
    }
  }

  /**
   * idNodeMap is initialized when the first leader wins or the follower receives the partition
   * table from the leader or a node recovers
   */
  private void initIdNodeMap() {
    idNodeMap = new HashMap<>();
    idNodeMap.put(thisNode.getNodeIdentifier(), thisNode);
  }


  /**
   * @return Whether all nodes' identifier is known.
   */
  private boolean allNodesIdKnown() {
    return idNodeMap != null && idNodeMap.size() == allNodes.size();
  }

  /**
   * Start the DataClusterServer and ClientServer so this node can serve other nodes and clients.
   * Also build DataGroupMembers using the partition table.
   */
  private synchronized void startSubServers() {
    logger.info("Starting sub-servers...");
    synchronized (partitionTable) {
      try {
        initSubServers();
        getDataClusterServer().buildDataGroupMembers(partitionTable);
      } catch (TTransportException | StartupException e) {
        logger.error("Build partition table failed: ", e);
        stop();
      }
    }
    logger.info("Sub-servers started.");
  }

  /**
   * Process the join cluster request of "node". Only proceed when the partition table is ready.
   *
   * @param node cannot be the local node
   */
  public AddNodeResponse addNode(Node node, StartUpStatus startUpStatus)
      throws AddSelfException, LogExecutionException {
    AddNodeResponse response = new AddNodeResponse();
    if (partitionTable == null) {
      logger.info("Cannot add node now because the partition table is not set");
      response.setRespNum((int) Response.RESPONSE_PARTITION_TABLE_UNAVAILABLE);
      return response;
    }

    logger.info("A node {} wants to join this cluster", node);
    if (node.equals(thisNode)) {
      throw new AddSelfException();
    }

    waitLeader();
    // try to process the request locally, if it cannot be processed locally, forward it
    if (processAddNodeLocally(node, startUpStatus, response)) {
      return response;
    }
    return null;
  }

  /**
   * Process the join cluster request of "node" as a MetaLeader. A node already joined is accepted
   * immediately. If the identifier of "node" conflicts with an existing node, the request will be
   * turned down.
   *
   * @param node          cannot be the local node
   * @param startUpStatus the start up status of the new node
   * @param response      the response that will be sent to "node"
   * @return true if the process is over, false if the request should be forwarded
   */
  private boolean processAddNodeLocally(Node node, StartUpStatus startUpStatus,
      AddNodeResponse response) throws LogExecutionException {
    if (character != NodeCharacter.LEADER) {
      return false;
    }
    if (allNodes.contains(node)) {
      logger.debug("Node {} is already in the cluster", node);
      response.setRespNum((int) Response.RESPONSE_AGREE);
      synchronized (partitionTable) {
        response.setPartitionTableBytes(partitionTable.serialize());
      }
      return true;
    }

    Node idConflictNode = idNodeMap.get(node.getNodeIdentifier());
    if (idConflictNode != null) {
      logger.debug("{}'s id conflicts with {}", node, idConflictNode);
      response.setRespNum((int) Response.RESPONSE_IDENTIFIER_CONFLICT);
      return true;
    }

    // check status of the new node
    if (!checkNodeConfig(startUpStatus, response)) {
      return true;
    }

    // node adding must be serialized to reduce potential concurrency problem
    synchronized (logManager) {
      AddNodeLog addNodeLog = new AddNodeLog();
      addNodeLog.setCurrLogTerm(getTerm().get());
      addNodeLog.setCurrLogIndex(logManager.getLastLogIndex() + 1);

      addNodeLog.setNewNode(node);

      logManager.append(addNodeLog);

      int retryTime = 1;
      while (true) {
        logger
            .info("Send the join request of {} to other nodes, retry time: {}", node, retryTime);
        AppendLogResult result = sendLogToAllGroups(addNodeLog);
        switch (result) {
          case OK:
            logger.info("Join request of {} is accepted", node);
            logManager.commitTo(addNodeLog.getCurrLogIndex(), false);

            synchronized (partitionTable) {
              response.setPartitionTableBytes(partitionTable.serialize());
            }
            response.setRespNum((int) Response.RESPONSE_AGREE);
            logger.info("Sending join response of {}", node);
            return true;
          case TIME_OUT:
            logger.info("Join request of {} timed out", node);
            retryTime++;
            continue;
          case LEADERSHIP_STALE:
          default:
            return false;
        }
      }
    }
  }

  private boolean checkNodeConfig(StartUpStatus remoteStartUpStatus, AddNodeResponse response) {
    long remotePartitionInterval = remoteStartUpStatus.getPartitionInterval();
    int remoteHashSalt = remoteStartUpStatus.getHashSalt();
    int remoteReplicationNum = remoteStartUpStatus.getReplicationNumber();
    String remoteClusterName = remoteStartUpStatus.getClusterName();
    List<Node> remoteSeedNodeList = remoteStartUpStatus.getSeedNodeList();
    long localPartitionInterval = IoTDBDescriptor.getInstance().getConfig()
        .getPartitionInterval();
    int localHashSalt = ClusterConstant.HASH_SALT;
    int localReplicationNum = ClusterDescriptor.getInstance().getConfig().getReplicationNum();
    String localClusterName = ClusterDescriptor.getInstance().getConfig().getClusterName();
    boolean partitionIntervalEquals = true;
    boolean hashSaltEquals = true;
    boolean replicationNumEquals = true;
    boolean seedNodeEquals = true;
    boolean clusterNameEquals = true;

    if (localPartitionInterval != remotePartitionInterval) {
      partitionIntervalEquals = false;
      logger.info("Remote partition interval conflicts with the leader's. Leader: {}, remote: {}",
          localPartitionInterval, remotePartitionInterval);
    }
    if (localHashSalt != remoteHashSalt) {
      hashSaltEquals = false;
      logger.info("Remote hash salt conflicts with the leader's. Leader: {}, remote: {}",
          localHashSalt, remoteHashSalt);
    }
    if (localReplicationNum != remoteReplicationNum) {
      replicationNumEquals = false;
      logger.info("Remote replication number conflicts with the leader's. Leader: {}, remote: {}",
          localReplicationNum, remoteReplicationNum);
    }
    if (!Objects.equals(localClusterName, remoteClusterName)) {
      clusterNameEquals = false;
      logger.info("Remote cluster name conflicts with the leader's. Leader: {}, remote: {}",
          localClusterName, remoteClusterName);
    }
    if (!ClusterUtils.checkSeedNodes(true, allNodes, remoteSeedNodeList)) {
      seedNodeEquals = false;
      if (logger.isInfoEnabled()) {
        logger.info("Remote seed node list conflicts with the leader's. Leader: {}, remote: {}",
            Arrays.toString(allNodes.toArray(new Node[0])), remoteSeedNodeList);
      }
    }
    if (!(partitionIntervalEquals && hashSaltEquals && replicationNumEquals && seedNodeEquals
        && clusterNameEquals)) {
      response.setRespNum((int) Response.RESPONSE_NEW_NODE_PARAMETER_CONFLICT);
      response.setCheckStatusResponse(
          new CheckStatusResponse(partitionIntervalEquals, hashSaltEquals,
              replicationNumEquals, seedNodeEquals, clusterNameEquals));
      return false;
    }
    return true;
  }

  /**
   * Check if the seed nodes are consistent with other nodes. Only used when establishing the
   * initial cluster.
   */
  private void checkSeedNodesStatus()
      throws ConfigInconsistentException, StartUpCheckFailureException {
    if (getAllNodes().size() == 1) {
      // one-node cluster, skip the check
      return;
    }

    boolean canEstablishCluster = false;
    long startTime = System.currentTimeMillis();
    AtomicInteger consistentNum = new AtomicInteger(1);
    AtomicInteger inconsistentNum = new AtomicInteger(0);
    while (!canEstablishCluster) {
      consistentNum.set(1);
      inconsistentNum.set(0);
      checkSeedNodesStatusOnce(consistentNum, inconsistentNum);
      canEstablishCluster = analyseStartUpCheckResult(consistentNum.get(), inconsistentNum.get(),
          getAllNodes().size());
      // If reach the start up time threshold, shut down.
      // Otherwise, wait for a while, start the loop again.
      if (System.currentTimeMillis() - startTime > ClusterUtils.START_UP_TIME_THRESHOLD_MS) {
        throw new StartUpCheckFailureException();
      } else {
        try {
          Thread.sleep(ClusterUtils.START_UP_CHECK_TIME_INTERVAL_MS);
        } catch (InterruptedException e) {
          Thread.currentThread().interrupt();
          logger.error("Unexpected interruption when waiting for next start up check", e);
        }
      }
    }
  }

  private void checkSeedNodesStatusOnce(AtomicInteger consistentNum,
      AtomicInteger inconsistentNum) {
    ExecutorService pool = new ScheduledThreadPoolExecutor(getAllNodes().size() - 1);
    for (Node seedNode : getAllNodes()) {
      Node thisNode = getThisNode();
      if (seedNode.equals(thisNode)) {
        continue;
      }
      pool.submit(() -> {
            CheckStatusResponse response = checkStatus(seedNode);
            if (response != null) {
              // check the response
              ClusterUtils
                  .examineCheckStatusResponse(response, consistentNum, inconsistentNum, seedNode);
            } else {
              logger.warn(
                  "Start up exception. Cannot connect to node {}. Try again in next turn.",
                  seedNode);
            }
          }
      );
    }
    pool.shutdown();
    try {
      if (!pool.awaitTermination(WAIT_START_UP_CHECK_TIME_SEC, TimeUnit.SECONDS)) {
        pool.shutdownNow();
      }
    } catch (InterruptedException e) {
      Thread.currentThread().interrupt();
      logger.error("Unexpected interruption when waiting for start up checks", e);
    }
  }

  private CheckStatusResponse checkStatus(Node seedNode) {
    if (ClusterDescriptor.getInstance().getConfig().isUseAsyncServer()) {
      AsyncMetaClient client = (AsyncMetaClient) getAsyncClient(seedNode);
      try {
        return SyncClientAdaptor.checkStatus(client, getStartUpStatus());
      } catch (TException e) {
        logger.warn("Error occurs when check status on node : {}", seedNode);
      } catch (InterruptedException e) {
        Thread.currentThread().interrupt();
        logger.warn("Current thread is interrupted.");
      }
    } else {
      SyncMetaClient client = (SyncMetaClient) getSyncClient(seedNode);
      try {
        return client.checkStatus(getStartUpStatus());
      } catch (TException e) {
        logger.warn("Error occurs when check status on node : {}", seedNode);
      } finally {
        putBackSyncClient(client);
      }
    }
    return null;
  }

  /**
   * Send the log the all data groups and return a success only when each group's quorum has
   * accepted this log.
   */
  private AppendLogResult sendLogToAllGroups(Log log) {
    List<Node> nodeRing = partitionTable.getAllNodes();

    AtomicLong newLeaderTerm = new AtomicLong(term.get());
    AtomicBoolean leaderShipStale = new AtomicBoolean(false);
    AppendEntryRequest request = new AppendEntryRequest();
    request.setTerm(term.get());
    request.setEntry(log.serialize());
    request.setLeader(getThisNode());
    request.setLeaderCommit(logManager.getCommitLogIndex());
    request.setPrevLogIndex(log.getCurrLogIndex() - 1);
    try {
      request.setPrevLogTerm(logManager.getTerm(log.getCurrLogIndex() - 1));
    } catch (Exception e) {
      logger.error("getTerm failed for newly append entries", e);
    }

    // ask for votes from each node
    int[] groupRemainings = askGroupVotes(nodeRing, request, leaderShipStale, log, newLeaderTerm);

    if (!leaderShipStale.get()) {
      // if all quorums of all groups have received this log, it is considered succeeded.
      for (int remaining : groupRemainings) {
        if (remaining > 0) {
          return AppendLogResult.TIME_OUT;
        }
      }
    } else {
      return AppendLogResult.LEADERSHIP_STALE;
    }

    return AppendLogResult.OK;
  }

  /**
   * Send "request" to each node in "nodeRing" and when a node returns a success, decrease all
   * counters of the groups it is in of "groupRemainings"
   *
   * @param nodeRing
   * @param request
   * @param leaderShipStale
   * @param log
   * @param newLeaderTerm
   * @return a int array indicating how many votes are left in each group to make an agreement
   */
  @SuppressWarnings({"java:S2445", "java:S2274"})
  // groupRemaining is shared with the handlers,
  // and we do not wait infinitely to enable timeouts
  private int[] askGroupVotes(List<Node> nodeRing,
      AppendEntryRequest request, AtomicBoolean leaderShipStale, Log log,
      AtomicLong newLeaderTerm) {
    // each node will be the header of a group, we use the node to represent the group
    int nodeSize = nodeRing.size();
    // the decreasing counters of how many nodes in a group has received the log, each time a
    // node receive the log, the counters of all groups it is in will decrease by 1
    int[] groupRemainings = new int[nodeSize];
    // each group is considered success if such members receive the log
    int groupQuorum = REPLICATION_NUM / 2 + 1;
    Arrays.fill(groupRemainings, groupQuorum);

    synchronized (groupRemainings) {
      // ask a vote from every node
      for (int i = 0; i < nodeSize; i++) {
        Node node = nodeRing.get(i);
        if (node.equals(thisNode)) {
          // node equals this node, decrease counters of all groups the local node is in
          for (int j = 0; j < REPLICATION_NUM; j++) {
            int nodeIndex = i - j;
            if (nodeIndex < 0) {
              nodeIndex += groupRemainings.length;
            }
            groupRemainings[nodeIndex]--;
          }
        } else {
          askRemoteGroupVote(node, groupRemainings, i, leaderShipStale, log, newLeaderTerm,
              request);
        }
      }

      try {
        groupRemainings.wait(RaftServer.getWriteOperationTimeoutMS());
      } catch (InterruptedException e) {
        Thread.currentThread().interrupt();
        logger.error("Unexpected interruption when waiting for the group votes", e);
      }
    }
    return groupRemainings;
  }

  private void askRemoteGroupVote(Node node, int[] groupRemainings, int nodeIndex,
      AtomicBoolean leaderShipStale, Log log,
      AtomicLong newLeaderTerm, AppendEntryRequest request) {
    AppendGroupEntryHandler handler = new AppendGroupEntryHandler(groupRemainings,
        nodeIndex, node, leaderShipStale, log, newLeaderTerm, this);
    if (ClusterDescriptor.getInstance().getConfig().isUseAsyncServer()) {
      AsyncMetaClient client = (AsyncMetaClient) getAsyncClient(node);
      try {
        client.appendEntry(request, handler);
      } catch (TException e) {
        logger.error("Cannot send log to node {}", node, e);
      }
    } else {
      SyncMetaClient client = (SyncMetaClient) getSyncClient(node);
      getAsyncThreadPool().submit(() -> {
        try {
          handler.onComplete(client.appendEntry(request));
        } catch (TException e) {
          handler.onError(e);
        } finally {
          putBackSyncClient(client);
        }
      });
    }

  }


  public Set<Node> getIdConflictNodes() {
    return idConflictNodes;
  }

  /**
   * When this node becomes the MetaLeader (for the first time), it should init the idNodeMap, so
   * that if can require identifiers from all nodes and check if there are conflicts.
   */
  @Override
  public void onElectionWins() {
    if (idNodeMap == null) {
      initIdNodeMap();
    }
  }

  /**
   * Load the partition table from a local file if it can be found.
   */
  private void loadPartitionTable() {
    File partitionFile = new File(PARTITION_FILE_NAME);
    if (!partitionFile.exists()) {
      logger.info("No partition table file found");
      return;
    }
    initIdNodeMap();
    try (DataInputStream inputStream =
        new DataInputStream(new BufferedInputStream(new FileInputStream(partitionFile)))) {
      int size = inputStream.readInt();
      byte[] tableBuffer = new byte[size];
      int readCnt = inputStream.read(tableBuffer);
      if (readCnt < size) {
        throw new IOException(String.format("Expected partition table size: %s, actual read: %s",
            size, readCnt));
      }

      partitionTable = new SlotPartitionTable(thisNode);
      partitionTable.deserialize(ByteBuffer.wrap(tableBuffer));
      allNodes = new ArrayList<>(partitionTable.getAllNodes());
      initPeerMap();
      for (Node node : allNodes) {
        idNodeMap.put(node.getNodeIdentifier(), node);
      }
      router = new ClusterPlanRouter(partitionTable);
      startSubServers();

      logger.info("Load {} nodes: {}", allNodes.size(), allNodes);
    } catch (IOException e) {
      logger.error("Cannot load the partition table", e);
    }
  }

  /**
   * Serialize the partition table to a fixed position on the disk. Will first serialize to a
   * temporary file and than replace the old file.
   */
  private synchronized void savePartitionTable() {
    File tempFile = new File(PARTITION_FILE_NAME + TEMP_SUFFIX);
    tempFile.getParentFile().mkdirs();
    File oldFile = new File(PARTITION_FILE_NAME);
    try (DataOutputStream outputStream =
        new DataOutputStream(new BufferedOutputStream(new FileOutputStream(tempFile)))) {
      synchronized (partitionTable) {
        byte[] tableBuffer = partitionTable.serialize().array();
        outputStream.writeInt(tableBuffer.length);
        outputStream.write(tableBuffer);
        outputStream.flush();
      }
    } catch (IOException e) {
      logger.error("Cannot save the partition table", e);
    }
    if (oldFile.exists()) {
      try {
        Files.delete(Paths.get(oldFile.getAbsolutePath()));
      } catch (IOException e) {
        logger.warn("Old partition table file is not successfully deleted", e);
      }
    }

    if (!tempFile.renameTo(oldFile)) {
      logger.warn("New partition table file is not successfully renamed");
    }
    logger.info("Partition table is saved");
  }

  /**
   * Load the identifier from the disk, if the identifier file does not exist, a new identifier will
   * be generated. Do nothing if the identifier is already set.
   */
  private void loadIdentifier() {
    if (thisNode.isSetNodeIdentifier()) {
      return;
    }
    File file = new File(NODE_IDENTIFIER_FILE_NAME);
    Integer nodeId = null;
    if (file.exists()) {
      try (BufferedReader reader = new BufferedReader(new FileReader(file))) {
        nodeId = Integer.parseInt(reader.readLine());
        logger.info("Recovered node identifier {}", nodeId);
      } catch (Exception e) {
        logger.warn("Cannot read the identifier from file, generating a new one", e);
      }
    }
    if (nodeId != null) {
      setNodeIdentifier(nodeId);
      return;
    }

    setNodeIdentifier(genNodeIdentifier());
  }

  /**
   * Generate a new identifier using the hash of IP, metaPort and sysTime.
   *
   * @return a new identifier
   */
  private int genNodeIdentifier() {
    return Objects.hash(thisNode.getIp(), thisNode.getMetaPort(),
        System.currentTimeMillis());
  }

  /**
   * Set the node's identifier to "identifier", also save it to a local file in text format.
   *
   * @param identifier
   */
  private void setNodeIdentifier(int identifier) {
    logger.info("The identifier of this node has been set to {}", identifier);
    thisNode.setNodeIdentifier(identifier);
    File idFile = new File(NODE_IDENTIFIER_FILE_NAME);
    idFile.getParentFile().mkdirs();
    try (BufferedWriter writer = new BufferedWriter(new FileWriter(idFile))) {
      writer.write(String.valueOf(identifier));
    } catch (IOException e) {
      logger.error("Cannot save the node identifier", e);
    }
  }


  public PartitionTable getPartitionTable() {
    return partitionTable;
  }

  /**
   * Process a snapshot sent by the MetaLeader. Deserialize the snapshot and apply it. The type of
   * the snapshot should be MetaSimpleSnapshot.
   *
   * @param request
   */
  public void sendSnapshot(SendSnapshotRequest request) {
    MetaSimpleSnapshot snapshot = new MetaSimpleSnapshot();
    snapshot.deserialize(request.snapshotBytes);
    applySnapshot(snapshot);
  }

  /**
   * Apply a meta snapshot to IoTDB. The snapshot contains: all storage groups, logs of node
   * addition and removal, and last log term/index in the snapshot.
   *
   * @param snapshot
   */
  private void applySnapshot(MetaSimpleSnapshot snapshot) {
    synchronized (super.getSnapshotApplyLock()) {
      // 0. first delete all storage groups
      try {
        IoTDB.metaManager
            .deleteStorageGroups(IoTDB.metaManager.getAllStorageGroupPaths());
      } catch (MetadataException e) {
        logger.error("{}: first delete all local storage groups failed, errMessage:{}",
            name,
            e.getMessage());
      }

      // 2.  register all storage groups
      for (Map.Entry<PartialPath, Long> entry : snapshot.getStorageGroupTTLMap().entrySet()) {
        PartialPath sgPath = entry.getKey();
        try {
          IoTDB.metaManager.setStorageGroup(sgPath);
        } catch (MetadataException e) {
          logger.error("{}: Cannot add storage group {} in snapshot, errMessage:{}", name,
              entry.getKey(),
              e.getMessage());
        }

        // 3. register ttl in the snapshot
        try {
          IoTDB.metaManager.setTTL(sgPath, entry.getValue());
          StorageEngine.getInstance().setTTL(sgPath, entry.getValue());
        } catch (MetadataException | StorageEngineException | IOException e) {
          logger
              .error("{}: Cannot set ttl in storage group {} , errMessage: {}", name,
                  entry.getKey(),
                  e.getMessage());
        }
      }

      // 4. replace all users and roles
      try {
        IAuthorizer authorizer = BasicAuthorizer.getInstance();
        applySnapshotUsers(authorizer, snapshot);
        applySnapshotRoles(authorizer, snapshot);
      } catch (AuthException e) {
        logger.error("{}: Cannot get authorizer instance, error is: ", name, e);
      }

      // 5. accept partition table
      acceptPartitionTable(snapshot.getPartitionTableBuffer());

      synchronized (logManager) {
        logManager.applyingSnapshot(snapshot);
      }
    }
  }

  private void applySnapshotUsers(IAuthorizer authorizer, MetaSimpleSnapshot snapshot) {
    try {
      authorizer.replaceAllUsers(snapshot.getUserMap());
    } catch (AuthException e) {
      logger.error("{}:replace users failed", name, e);
    }
  }

  private void applySnapshotRoles(IAuthorizer authorizer, MetaSimpleSnapshot snapshot) {
    try {
      authorizer.replaceAllRoles(snapshot.getRoleMap());
    } catch (AuthException e) {
      logger.error("{}:replace roles failed", name, e);
    }
  }

  /**
   * Execute a non-query plan. According to the type of the plan, the plan will be executed on all
   * nodes (like timeseries deletion) or the nodes that belong to certain groups (like data
   * ingestion).
   *
   * @param plan a non-query plan.
   * @return
   */
  @Override
  public TSStatus executeNonQuery(PhysicalPlan plan) {
    TSStatus result;
    long start = System.nanoTime();
    if (PartitionUtils.isLocalNonQueryPlan(plan)) { // run locally
      result = executeNonQueryLocally(plan);
    } else if (PartitionUtils.isGlobalMetaPlan(plan)) { //forward the plan to all meta group nodes
      result = processNonPartitionedMetaPlan(plan);
    } else if (PartitionUtils.isGlobalDataPlan(plan)) { //forward the plan to all data group nodes
      result = processNonPartitionedDataPlan(plan);
    } else { //split the plan and forward them to some PartitionGroups
      try {
        result = processPartitionedPlan(plan);
      } catch (UnsupportedPlanException e) {
        TSStatus status = StatusUtils.UNSUPPORTED_OPERATION.deepCopy();
        status.setMessage(e.getMessage());
        result = status;
      }
    }
    Timer.metaGroupMemberExecuteNonQueryMS.addAndGet(System.nanoTime() - start);
    Timer.metaGroupMemberExecuteNonQueryCounter.incrementAndGet();
    return result;
  }

  private TSStatus executeNonQueryLocally(PhysicalPlan plan) {
    boolean execRet;
    try {
      execRet = getLocalExecutor().processNonQuery(plan);
    } catch (QueryProcessException e) {
      logger.debug("meet error while processing non-query. ", e);
      return RpcUtils.getStatus(e.getErrorCode(), e.getMessage());
    } catch (Exception e) {
      logger.error("{}: server Internal Error: ", IoTDBConstant.GLOBAL_DB_NAME, e);
      return RpcUtils.getStatus(TSStatusCode.INTERNAL_SERVER_ERROR, e.getMessage());
    }

    return execRet
        ? RpcUtils.getStatus(TSStatusCode.SUCCESS_STATUS, "Execute successfully")
        : RpcUtils.getStatus(TSStatusCode.EXECUTE_STATEMENT_ERROR);
  }


  /**
   * A non-partitioned plan (like storage group creation) should be executed on all metagroup nodes,
   * so the MetaLeader should take the responsible to make sure that every node receives the plan.
   * Thus the plan will be processed locally only by the MetaLeader and forwarded by non-leader
   * nodes.
   *
   * @param plan
   * @return
   */
  private TSStatus processNonPartitionedMetaPlan(PhysicalPlan plan) {
    if (character == NodeCharacter.LEADER) {
      TSStatus status = processPlanLocally(plan);
      if (status != null) {
        return status;
      }
    } else if (leader != null) {
      return forwardPlan(plan, leader, null);
    }

    waitLeader();
    // the leader can be itself after waiting
    if (character == NodeCharacter.LEADER) {
      TSStatus status = processPlanLocally(plan);
      if (status != null) {
        return status;
      }
    }
    return forwardPlan(plan, leader, null);
  }

  /**
   * A non-partitioned plan (like DeleteData) should be executed on all data group nodes, so the
   * DataGroupLeader should take the responsible to make sure that every node receives the plan.
   * Thus the plan will be processed locally only by the DataGroupLeader and forwarded by non-leader
   * nodes.
   *
   * @param plan
   * @return
   */
  private TSStatus processNonPartitionedDataPlan(PhysicalPlan plan) {
    if (plan instanceof DeleteTimeSeriesPlan || plan instanceof DeletePlan) {
      try {
        convertToFullPaths(plan);
      } catch (PathNotExistException e) {
        TSStatus tsStatus = StatusUtils.EXECUTE_STATEMENT_ERROR.deepCopy();
        tsStatus.setMessage(e.getMessage());
        return tsStatus;
      }
    }
    try {
      syncLeaderWithConsistencyCheck();
      List<PartitionGroup> globalGroups = partitionTable.getGlobalGroups();
      logger.debug("Forwarding global data plan {} to {} groups", plan, globalGroups.size());
      return forwardPlan(globalGroups, plan);
    } catch (CheckConsistencyException e) {
      logger.debug("Forwarding global data plan {} to meta leader {}", plan, leader);
      waitLeader();
      return forwardPlan(plan, leader, null);
    }
  }

  private void convertToFullPaths(PhysicalPlan plan)
      throws PathNotExistException {
    Pair<List<PartialPath>, List<PartialPath>> getMatchedPathsRet = getMatchedPaths(plan.getPaths());
    List<PartialPath> fullPaths = getMatchedPathsRet.left;
    List<PartialPath> nonExistPath = getMatchedPathsRet.right;
    if (!nonExistPath.isEmpty()) {
      throw new PathNotExistException(nonExistPath.stream().map(PartialPath::getFullPath).collect(
          Collectors.toList()));
    }
    plan.setPaths(fullPaths);
  }

  /**
   * A partitioned plan (like batch insertion) will be split into several sub-plans, each belongs to
   * data group. And these sub-plans will be sent to and executed on the corresponding groups
   * separately.
   *
   * @param plan
   * @return
   * @throws UnsupportedPlanException
   */
  private TSStatus processPartitionedPlan(PhysicalPlan plan) throws UnsupportedPlanException {
    logger.debug("{}: Received a partitioned plan {}", name, plan);
    if (partitionTable == null) {
      logger.debug("{}: Partition table is not ready", name);
      return StatusUtils.PARTITION_TABLE_NOT_READY;
    }

    // split the plan into sub-plans that each only involve one data group
    Map<PhysicalPlan, PartitionGroup> planGroupMap;
    try {
      planGroupMap = splitPlan(plan);
    } catch (CheckConsistencyException checkConsistencyException) {
      TSStatus status = StatusUtils.CONSISTENCY_FAILURE.deepCopy();
      status.setMessage(checkConsistencyException.getMessage());
      return status;
    }

    // the storage group is not found locally
    if (planGroupMap == null || planGroupMap.isEmpty()) {
      if ((plan instanceof InsertPlan || plan instanceof CreateTimeSeriesPlan)
          && ClusterDescriptor.getInstance().getConfig().isEnableAutoCreateSchema()) {
        try {
          autoCreateSchema(plan);
          return executeNonQuery(plan);
        } catch (MetadataException e) {
          logger.error(
              String.format("Failed to set storage group or create timeseries, because %s", e));
        }
      }
      logger.error("{}: Cannot found storage groups for {}", name, plan);
      return StatusUtils.NO_STORAGE_GROUP;
    }
    logger.debug("{}: The data groups of {} are {}", name, plan, planGroupMap);
    return forwardPlan(planGroupMap, plan);
  }

  private Map<PhysicalPlan, PartitionGroup> splitPlan(PhysicalPlan plan)
      throws UnsupportedPlanException, CheckConsistencyException {
    Map<PhysicalPlan, PartitionGroup> planGroupMap = null;
    try {
      planGroupMap = router.splitAndRoutePlan(plan);
    } catch (StorageGroupNotSetException e) {
      syncLeaderWithConsistencyCheck();
      try {
        planGroupMap = router.splitAndRoutePlan(plan);
      } catch (MetadataException ex) {
        // ignore
      }
    } catch (MetadataException e) {
      logger.error("Cannot route plan {}", plan, e);
    }
    return planGroupMap;
  }

  private void autoCreateSchema(PhysicalPlan plan) throws MetadataException {
    // try to set storage group
    PartialPath deviceId;
    if (plan instanceof InsertPlan) {
      deviceId = ((InsertPlan) plan).getDeviceId();
    } else {
      deviceId = ((CreateTimeSeriesPlan) plan).getPath();
    }

    PartialPath storageGroupName = MetaUtils
        .getStorageGroupPathByLevel(deviceId, IoTDBDescriptor.getInstance()
            .getConfig().getDefaultStorageGroupLevel());
    SetStorageGroupPlan setStorageGroupPlan = new SetStorageGroupPlan(
        storageGroupName);
    TSStatus setStorageGroupResult = processNonPartitionedMetaPlan(setStorageGroupPlan);
    if (setStorageGroupResult.getCode() != TSStatusCode.SUCCESS_STATUS.getStatusCode() &&
        setStorageGroupResult.getCode() != TSStatusCode.PATH_ALREADY_EXIST_ERROR
            .getStatusCode()) {
      throw new MetadataException(
          String.format("Status Code: %d, failed to set storage group %s",
              setStorageGroupResult.getCode(), storageGroupName)
      );
    }
    if (plan instanceof InsertPlan) {
      // try to create timeseries
      boolean isAutoCreateTimeseriesSuccess = autoCreateTimeseries((InsertPlan) plan);
      if (!isAutoCreateTimeseriesSuccess) {
        throw new MetadataException(
            "Failed to create timeseries from InsertPlan automatically."
        );
      }
    }
  }

  /**
   * Forward plans to the DataGroupMember of one node in the corresponding group. Only when all
   * nodes time out, will a TIME_OUT be returned.
   *
   * @param planGroupMap
   * @return
   */
  private TSStatus forwardPlan(Map<PhysicalPlan, PartitionGroup> planGroupMap, PhysicalPlan plan) {
    // the error codes from the groups that cannot execute the plan
    TSStatus status;
    if (planGroupMap.size() == 1) {
      status = forwardToSingleGroup(planGroupMap.entrySet().iterator().next());
    } else {
      if (plan instanceof InsertTabletPlan) {
        status = forwardInsertTabletPlan(planGroupMap, (InsertTabletPlan) plan);
      } else {
        status = forwardToMultipleGroup(planGroupMap);
      }
    }
    if (plan instanceof InsertPlan
        && status.getCode() == TSStatusCode.TIMESERIES_NOT_EXIST.getStatusCode()
        && ClusterDescriptor.getInstance().getConfig().isEnableAutoCreateSchema()) {
      // try to create timeseries
      if (((InsertPlan) plan).getFailedMeasurements() != null) {
        ((InsertPlan) plan).getPlanFromFailed();
      }
      boolean hasCreate = autoCreateTimeseries((InsertPlan) plan);
      if (hasCreate) {
        status = forwardPlan(planGroupMap, plan);
      } else {
        logger.error("{}, Cannot auto create timeseries.", thisNode);
      }
    }
    logger.debug("{}: executed {} with answer {}", name, plan, status);
    return status;
  }

  private TSStatus forwardInsertTabletPlan(Map<PhysicalPlan, PartitionGroup> planGroupMap,
      InsertTabletPlan plan) {
    List<String> errorCodePartitionGroups = new ArrayList<>();
    TSStatus tmpStatus;
    TSStatus[] subStatus = null;
    boolean noFailure = true;
    boolean isBatchFailure = false;
    for (Map.Entry<PhysicalPlan, PartitionGroup> entry : planGroupMap.entrySet()) {
      tmpStatus = forwardToSingleGroup(entry);
      logger.debug("{}: from {},{},{}", name, entry.getKey(), entry.getValue(), tmpStatus);
      noFailure =
          (tmpStatus.getCode() == TSStatusCode.SUCCESS_STATUS.getStatusCode()) && noFailure;
      isBatchFailure = (tmpStatus.getCode() == TSStatusCode.MULTIPLE_ERROR.getStatusCode())
          || isBatchFailure;
      if (tmpStatus.getCode() == TSStatusCode.MULTIPLE_ERROR.getStatusCode()) {
        if (subStatus == null) {
          subStatus = new TSStatus[plan.getRowCount()];
          Arrays.fill(subStatus, RpcUtils.SUCCESS_STATUS);
        }
        PartitionUtils.reordering((InsertTabletPlan) entry.getKey(), subStatus,
            tmpStatus.subStatus.toArray(new TSStatus[]{}));
      }
      if (tmpStatus.getCode() != TSStatusCode.SUCCESS_STATUS.getStatusCode()) {
        // execution failed, record the error message
        errorCodePartitionGroups.add(String.format("[%s@%s:%s:%s]",
            tmpStatus.getCode(), entry.getValue().getHeader(),
            tmpStatus.getMessage(), tmpStatus.subStatus));
      }
    }
    TSStatus status;
    if (noFailure) {
      status = StatusUtils.OK;
    } else if (isBatchFailure) {
      //noinspection ConstantConditions, subStatus is never null in this case
      status = RpcUtils.getStatus(Arrays.asList(subStatus));
    } else {
      status = StatusUtils.EXECUTE_STATEMENT_ERROR.deepCopy();
      status.setMessage(MSG_MULTIPLE_ERROR + errorCodePartitionGroups.toString());
    }
    return status;
  }

  private TSStatus forwardToSingleGroup(Map.Entry<PhysicalPlan, PartitionGroup> entry) {
    TSStatus result;
    if (entry.getValue().contains(thisNode)) {
      // the query should be handled by a group the local node is in, handle it with in the group
      long start = System.nanoTime();
      logger.debug("Execute {} in a local group of {}", entry.getKey(),
          entry.getValue().getHeader());
      result = getLocalDataMember(entry.getValue().getHeader())
          .executeNonQuery(entry.getKey());
      Timer.metaGroupMemberExecuteNonQueryInLocalGroupMS.addAndGet(System.nanoTime() - start);
      Timer.metaGroupMemberExecuteNonQueryInLocalGroupCounter.incrementAndGet();

    } else {
      // forward the query to the group that should handle it
      long start = System.nanoTime();
      logger.debug("Forward {} to a remote group of {}", entry.getKey(),
          entry.getValue().getHeader());
      result = forwardPlan(entry.getKey(), entry.getValue());
      Timer.metaGroupMemberExecuteNonQueryInRemoteGroupMS.addAndGet(System.nanoTime() - start);
      Timer.metaGroupMemberExecuteNonQueryInRemoteGroupCounter.incrementAndGet();
    }
    return result;
  }

  private TSStatus forwardToMultipleGroup(Map<PhysicalPlan, PartitionGroup> planGroupMap) {
    List<String> errorCodePartitionGroups = new ArrayList<>();
    TSStatus tmpStatus;
    for (Map.Entry<PhysicalPlan, PartitionGroup> entry : planGroupMap.entrySet()) {
      tmpStatus = forwardToSingleGroup(entry);
      if (tmpStatus.getCode() != TSStatusCode.SUCCESS_STATUS.getStatusCode()) {
        // execution failed, record the error message
        errorCodePartitionGroups.add(String.format("[%s@%s:%s]",
            tmpStatus.getCode(), entry.getValue().getHeader(),
            tmpStatus.getMessage()));
      }
    }
    TSStatus status;
    if (errorCodePartitionGroups.isEmpty()) {
      status = StatusUtils.OK;
    } else {
      status = StatusUtils.EXECUTE_STATEMENT_ERROR.deepCopy();
      status.setMessage(MSG_MULTIPLE_ERROR + errorCodePartitionGroups.toString());
    }
    return status;
  }

  /**
   * Forward plans to all DataGroupMember groups. Only when all nodes time out, will a TIME_OUT be
   * returned.
   *
   * @param partitionGroups
   * @return
   * @para plan
   */
  private TSStatus forwardPlan(List<PartitionGroup> partitionGroups, PhysicalPlan plan) {
    // the error codes from the groups that cannot execute the plan
    TSStatus status;
    List<String> errorCodePartitionGroups = new ArrayList<>();
    for (PartitionGroup partitionGroup : partitionGroups) {
      if (partitionGroup.contains(thisNode)) {
        // the query should be handled by a group the local node is in, handle it with in the group
        logger.debug("Execute {} in a local group of {}", plan, partitionGroup.getHeader());
        status = getLocalDataMember(partitionGroup.getHeader())
            .executeNonQuery(plan);
      } else {
        // forward the query to the group that should handle it
        logger.debug("Forward {} to a remote group of {}", plan,
            partitionGroup.getHeader());
        status = forwardPlan(plan, partitionGroup);
      }
      if (status.getCode() != TSStatusCode.SUCCESS_STATUS.getStatusCode()) {
        // execution failed, record the error message
        errorCodePartitionGroups.add(String.format("[%s@%s:%s]",
            status.getCode(), partitionGroup.getHeader(),
            status.getMessage()));
      }
    }
    if (errorCodePartitionGroups.isEmpty()) {
      status = StatusUtils.OK;
    } else {
      status = StatusUtils.EXECUTE_STATEMENT_ERROR.deepCopy();
      status.setMessage(MSG_MULTIPLE_ERROR + errorCodePartitionGroups.toString());
    }
    logger.debug("{}: executed {} with answer {}", name, plan, status);
    return status;
  }

  /**
   * Create timeseries automatically
   *
   * @param insertPlan, some of the timeseries in it are not created yet
   * @return true of all uncreated timeseries are created
   */
  private boolean autoCreateTimeseries(InsertPlan insertPlan) {
    List<String> seriesList = new ArrayList<>();
    PartialPath deviceId = insertPlan.getDeviceId();
    PartialPath storageGroupName;
    try {
      storageGroupName = MetaUtils
          .getStorageGroupPathByLevel(deviceId, IoTDBDescriptor.getInstance()
              .getConfig().getDefaultStorageGroupLevel());
    } catch (MetadataException e) {
      logger.error("Failed to infer storage group from deviceId {}", deviceId);
      return false;
    }
    for (String measurementId : insertPlan.getMeasurements()) {
      seriesList.add(
          new StringContainer(new String[]{deviceId.getFullPath(), measurementId},
              TsFileConstant.PATH_SEPARATOR)
              .toString());
    }
    PartitionGroup partitionGroup = partitionTable.route(storageGroupName.getFullPath(), 0);
    List<String> unregisteredSeriesList = getUnregisteredSeriesList(seriesList, partitionGroup);
    for (String seriesPath : unregisteredSeriesList) {
      int index = seriesList.indexOf(seriesPath);
      TSDataType dataType;
      if (insertPlan.getDataTypes() != null && insertPlan.getDataTypes()[index] != null) {
        dataType = insertPlan.getDataTypes()[index];
      } else {
        dataType = TypeInferenceUtils.getPredictedDataType(insertPlan instanceof InsertTabletPlan
            ? Array.get(((InsertTabletPlan) insertPlan).getColumns()[index], 0)
            : ((InsertRowPlan) insertPlan).getValues()[index], true);
      }
      TSEncoding encoding = getDefaultEncoding(dataType);
      CompressionType compressionType = TSFileDescriptor.getInstance().getConfig().getCompressor();
      CreateTimeSeriesPlan createTimeSeriesPlan = null;
      try {
        createTimeSeriesPlan = new CreateTimeSeriesPlan(new PartialPath(seriesPath),
            dataType, encoding, compressionType, null, null, null, null);
      } catch (IllegalPathException e) {
        // ignore
      }
      // TODO-Cluster: add executeNonQueryBatch()
      TSStatus result;
      try {
        result = processPartitionedPlan(createTimeSeriesPlan);
      } catch (UnsupportedPlanException e) {
        logger.error("Failed to create timeseries {} automatically. Unsupported plan exception {} ",
            seriesPath, e.getMessage());
        return false;
      }
      if (result.getCode() != TSStatusCode.SUCCESS_STATUS.getStatusCode()) {
        logger.error("{} failed to execute create timeseries {}", thisNode, seriesPath);
        return false;
      }
    }
    return true;
  }


  /**
   * To check which timeseries in the input list is unregistered
   *
   * @param seriesList
   * @param partitionGroup
   * @return
   */
  private List<String> getUnregisteredSeriesList(List<String> seriesList,
      PartitionGroup partitionGroup) {
    List<String> unregistered = new ArrayList<>();
    for (Node node : partitionGroup) {
      try {
        List<String> result;
        if (ClusterDescriptor.getInstance().getConfig().isUseAsyncServer()) {
          AsyncDataClient client = getAsyncDataClient(node, RaftServer.getReadOperationTimeoutMS());
          result = SyncClientAdaptor
              .getUnregisteredMeasurements(client, partitionGroup.getHeader(), seriesList);
        } else {
          SyncDataClient syncDataClient = getSyncDataClient(node,
              RaftServer.getReadOperationTimeoutMS());
          result = syncDataClient.getUnregisteredTimeseries(partitionGroup.getHeader(), seriesList);
          putBackSyncClient(syncDataClient);
        }

        if (result != null) {
          unregistered.addAll(result);
          break;
        }
      } catch (TException | IOException e) {
        logger.error("{}: cannot getting unregistered {} and other {} paths from {}", name,
            seriesList.get(0), seriesList.get(seriesList.size() - 1), node, e);
      } catch (InterruptedException e) {
        Thread.currentThread().interrupt();
        logger.error("{}: getting unregistered series list {} ... {} is interrupted from {}", name,
            seriesList.get(0), seriesList.get(seriesList.size() - 1), node, e);
      }
    }
    return new ArrayList<>(unregistered);
  }

  /**
   * Forward a plan to the DataGroupMember of one node in the group. Only when all nodes time out,
   * will a TIME_OUT be returned.
   *
   * @param plan
   * @param group
   * @return
   */
  private TSStatus forwardPlan(PhysicalPlan plan, PartitionGroup group) {
    for (Node node : group) {
      TSStatus status;
      try {
        // if a plan is partitioned to any group, it must be processed by its data server instead of
        // meta server
        if (ClusterDescriptor.getInstance().getConfig().isUseAsyncServer()) {
          status = forwardDataPlanAsync(plan, node, group.getHeader());
        } else {
          status = forwardDataPlanSync(plan, node, group.getHeader());
        }
      } catch (IOException e) {
        status = StatusUtils.EXECUTE_STATEMENT_ERROR.deepCopy();
        status.setMessage(e.getMessage());
      }
      if (!StatusUtils.TIME_OUT.equals(status)) {
        return status;
      } else {
        logger.warn("Forward {} to {} timed out", plan, node);
      }
    }
    logger.warn("Forward {} to {} timed out", plan, group);
    return StatusUtils.TIME_OUT;
  }

  /**
   * Forward a non-query plan to "receiver" using "client".
   *
   * @param plan     a non-query plan
   * @param receiver
   * @param header   to determine which DataGroupMember of "receiver" will process the request.
   * @return a TSStatus indicating if the forwarding is successful.
   */
  private TSStatus forwardDataPlanAsync(PhysicalPlan plan, Node receiver, Node header)
      throws IOException {
    RaftService.AsyncClient client = getAsyncDataClient(receiver,
        RaftServer.getWriteOperationTimeoutMS());
    try {
      TSStatus tsStatus = SyncClientAdaptor.executeNonQuery(client, plan, header, receiver);
      if (tsStatus == null) {
        tsStatus = StatusUtils.TIME_OUT;
        logger.warn(MSG_FORWARD_TIMEOUT, name, plan, receiver);
      }
      return tsStatus;
    } catch (IOException | TException e) {
      TSStatus status = StatusUtils.INTERNAL_ERROR.deepCopy();
      status.setMessage(e.getMessage());
      logger
          .error(MSG_FORWARD_ERROR, name, plan, receiver, e);
      return status;
    } catch (InterruptedException e) {
      Thread.currentThread().interrupt();
      logger.warn("{}: forward {} to {} interrupted", name, plan, receiver);
      return StatusUtils.TIME_OUT;
    }
  }

  TSIService.Client cli;
  long sId;

  private TSStatus forwardDataPlanSync(PhysicalPlan plan, Node receiver, Node header) {
    Client client = getSyncDataClient(receiver, RaftServer.getWriteOperationTimeoutMS());
    try {

//            if (plan instanceof CreateTimeSeriesPlan) {
//        CreateTimeSeriesPlan timeSeriesPlan = (CreateTimeSeriesPlan) plan;
//        if (cli == null) {
//          TSocket tSocket = new TSocket("127.0.0.1", 6669);
//          tSocket.open();
//          cli = new TSIService.Client(new TBinaryProtocol(new TFastFramedTransport(tSocket)));
//          TSOpenSessionReq tsOpenSessionReq = new TSOpenSessionReq(
//              TSProtocolVersion.IOTDB_SERVICE_PROTOCOL_V3);
//          tsOpenSessionReq.setUsername("root");
//          tsOpenSessionReq.setPassword("root");
//          TSOpenSessionResp tsOpenSessionResp = cli.openSession(tsOpenSessionReq);
//          sId = tsOpenSessionResp.sessionId;
//        }
//        TSCreateTimeseriesReq re =
//            new TSCreateTimeseriesReq(sId, timeSeriesPlan.getPath().getFullPath(), 0, 0, 0);
//        return cli.createTimeseries(re);
//      }

      ExecutNonQueryReq req = new ExecutNonQueryReq();
      req.setPlanBytes(PlanSerializer.instance.serialize(plan));
      if (header != null) {
        req.setHeader(header);
      }

      TSStatus tsStatus = client.executeNonQueryPlan(req);
      if (tsStatus == null) {
        tsStatus = StatusUtils.TIME_OUT;
        logger.warn(MSG_FORWARD_TIMEOUT, name, plan, receiver);
      }
      return tsStatus;
    } catch (IOException e) {
      TSStatus status = StatusUtils.INTERNAL_ERROR.deepCopy();
      status.setMessage(e.getMessage());
      logger
          .error(MSG_FORWARD_ERROR, name, plan, receiver, e);
      return status;
    } catch (TException e) {
      TSStatus status;
      if (e.getCause() instanceof SocketTimeoutException) {
        status = StatusUtils.TIME_OUT;
        logger.warn(MSG_FORWARD_TIMEOUT, name, plan, receiver);
      } else {
        status = StatusUtils.INTERNAL_ERROR.deepCopy();
        status.setMessage(e.getMessage());
        logger
            .error(MSG_FORWARD_ERROR, name, plan, receiver, e);
      }
      client.getInputProtocol().getTransport().close();
      return status;
    } finally {
      putBackSyncClient(client);
    }
  }

  /**
   * Pull the all timeseries schemas of given prefixPaths from remote nodes. All prefixPaths must
   * contain a storage group.
   *
   * @param ignoredGroup do not pull schema from the group to avoid backward dependency
   */
  public void pullTimeSeriesSchemas(List<PartialPath> prefixPaths,
      Node ignoredGroup)
      throws MetadataException {
    logger.debug("{}: Pulling timeseries schemas of {}", name, prefixPaths);
    // split the paths by the data groups that will hold them
    Map<PartitionGroup, List<String>> partitionGroupPathMap = new HashMap<>();
    for (PartialPath prefixPath : prefixPaths) {
      if (SQLConstant.RESERVED_TIME.equalsIgnoreCase(prefixPath.getFullPath())) {
        continue;
      }
      PartitionGroup partitionGroup;
      try {
        partitionGroup = partitionTable.partitionByPathTime(prefixPath, 0);

      } catch (StorageGroupNotSetException e) {
        // the storage group is not found locally, but may be found in the leader, retry after
        // synchronizing with the leader

        try {
          syncLeaderWithConsistencyCheck();
        } catch (CheckConsistencyException checkConsistencyException) {
          throw new MetadataException(checkConsistencyException.getMessage());
        }
        partitionGroup = partitionTable.partitionByPathTime(prefixPath, 0);

      }
      if (!partitionGroup.getHeader().equals(ignoredGroup)) {
        partitionGroupPathMap.computeIfAbsent(partitionGroup, g -> new ArrayList<>())
<<<<<<< HEAD
            .add(prefixPath);
=======
            .add(prefixPath.getFullPath());
>>>>>>> 82706a7f
      }
    }

    // pull timeseries schema from every group involved
    if (logger.isDebugEnabled()) {
      logger.debug("{}: pulling schemas of {} and other {} paths from {} groups", name,
          prefixPaths.get(0), prefixPaths.size() - 1,
          partitionGroupPathMap.size());
    }
    for (Entry<PartitionGroup, List<String>> partitionGroupListEntry : partitionGroupPathMap
        .entrySet()) {
      PartitionGroup partitionGroup = partitionGroupListEntry.getKey();
      List<String> paths = partitionGroupListEntry.getValue();
      pullTimeSeriesSchemas(partitionGroup, paths);
    }

  }

  /**
   * Pull timeseries schemas of "prefixPaths" from "partitionGroup" and store them in "results". If
   * this node is a member of "partitionGroup", synchronize with the group leader and collect local
   * schemas. Otherwise pull schemas from one node in the group.
   *
   * @param partitionGroup
   * @param prefixPaths
   */
  private void pullTimeSeriesSchemas(PartitionGroup partitionGroup,
      List<String> prefixPaths) {
    if (partitionGroup.contains(thisNode)) {
      // the node is in the target group, synchronize with leader should be enough
      getLocalDataMember(partitionGroup.getHeader(), null,
          "Pull timeseries of " + prefixPaths).syncLeader();
      return;
    }

    // pull schemas from a remote node
    PullSchemaRequest pullSchemaRequest = new PullSchemaRequest();
    pullSchemaRequest.setHeader(partitionGroup.getHeader());
    pullSchemaRequest.setPrefixPaths(prefixPaths);

    for (Node node : partitionGroup) {
      if (tryPullTimeSeriesSchemas(node, pullSchemaRequest)) {
        break;
      }
    }
  }

  private boolean tryPullTimeSeriesSchemas(Node node, PullSchemaRequest request) {
    if (logger.isDebugEnabled()) {
      logger.debug("{}: Pulling timeseries schemas of {} and other {} paths from {}", name,
          request.getPrefixPaths().get(0), request.getPrefixPaths().size() - 1, node);
    }

    List<TimeseriesSchema> schemas = null;
    try {
      schemas = pullTimeSeriesSchemas(node, request);
    } catch (IOException | TException e) {
      logger
          .error("{}: Cannot pull timeseries schemas of {} and other {} paths from {}", name,
              request.getPrefixPaths().get(0), request.getPrefixPaths().size() - 1, node, e);
    } catch (InterruptedException e) {
      Thread.currentThread().interrupt();
      logger
          .error("{}: Cannot pull timeseries schemas of {} and other {} paths from {}", name,
              request.getPrefixPaths().get(0), request.getPrefixPaths().size() - 1, node, e);
    }

    if (schemas != null) {
      if (logger.isDebugEnabled()) {
        logger.debug("{}: Pulled {} timeseries schemas of {} and other {} paths from {} of {}",
            name, schemas.size(), request.getPrefixPaths().get(0),
            request.getPrefixPaths().size() - 1, node, request.getHeader());
      }
      for (TimeseriesSchema schema : schemas) {
        SchemaUtils.cacheTimeseriesSchema(schema);
      }
      return true;
    }
    return false;
  }

  private List<TimeseriesSchema> pullTimeSeriesSchemas(Node node,
      PullSchemaRequest request) throws TException, InterruptedException, IOException {
    List<TimeseriesSchema> schemas;
    if (ClusterDescriptor.getInstance().getConfig().isUseAsyncServer()) {
      AsyncDataClient client = getAsyncDataClient(node, RaftServer.getReadOperationTimeoutMS());
      schemas = SyncClientAdaptor.pullTimeseriesSchema(client, request);
    } else {
      SyncDataClient syncDataClient = getSyncDataClient(node,
          RaftServer.getReadOperationTimeoutMS());
      PullSchemaResp pullSchemaResp = syncDataClient.pullTimeSeriesSchema(request);
      ByteBuffer buffer = pullSchemaResp.schemaBytes;
      int size = buffer.getInt();
      schemas = new ArrayList<>(size);
      for (int i = 0; i < size; i++) {
        schemas.add(TimeseriesSchema.deserializeFrom(buffer));
      }
    }

    return schemas;
  }

  /**
   * Get the data types of "paths". If "aggregations" is not null, each one of it correspond to one
   * in "paths". First get types locally and if some paths does not exists, pull them from other
   * nodes.
   *
   * @param paths
   * @param aggregations nullable, when not null, correspond to "paths" one-to-one.
   * @return
   * @throws MetadataException
   */
  public Pair<List<TSDataType>, List<TSDataType>> getSeriesTypesByPath(List<PartialPath> paths,
      List<String> aggregations) throws
      MetadataException {
    try {
      return getSeriesTypesByPathLocally(paths, aggregations);
    } catch (PathNotExistException e) {
      return getSeriesTypesByPathRemotely(
          paths, aggregations);
    }
  }

  private Pair<List<TSDataType>, List<TSDataType>> getSeriesTypesByPathLocally(List<PartialPath> paths,
      List<String> aggregations) throws MetadataException {
    // try locally first
    List<TSDataType> measurementDataTypes = SchemaUtils.getSeriesTypesByPath(paths);
    // if the aggregation function is null, the type of column in result set
    // is equal to the real type of the measurement
    if (aggregations == null) {
      return new Pair<>(measurementDataTypes, measurementDataTypes);
    } else {
      // if the aggregation function is not null,
      // we should recalculate the type of column in result set
      List<TSDataType> columnDataTypes = SchemaUtils.getSeriesTypesByPaths(paths, aggregations);
      return new Pair<>(columnDataTypes, measurementDataTypes);
    }
  }

  private Pair<List<TSDataType>, List<TSDataType>> getSeriesTypesByPathRemotely(List<PartialPath> paths,
      List<String> aggregations) throws MetadataException {
    // pull schemas remotely and cache them
    pullTimeSeriesSchemas(paths, null);

    return getSeriesTypesByPathLocally(paths, aggregations);
  }

  /**
   * Get the data types of "paths". If "aggregation" is not null, every path will use the
   * aggregation. First get types locally and if some paths does not exists, pull them from other
   * nodes.
   *
   * @param pathStrs
   * @param aggregation
   * @return
   * @throws MetadataException
   */
  public Pair<List<TSDataType>, List<TSDataType>> getSeriesTypesByPaths(List<PartialPath> pathStrs,
      String aggregation) throws
      MetadataException {
    try {
      // try locally first
      List<TSDataType> measurementDataTypes = SchemaUtils.getSeriesTypesByPaths(pathStrs,
          (String) null);
      // if the aggregation function is null, the type of column in result set
      // is equal to the real type of the measurement
      if (aggregation == null) {
        return new Pair<>(measurementDataTypes, measurementDataTypes);
      } else {
        // if the aggregation function is not null,
        // we should recalculate the type of column in result set
        List<TSDataType> columnDataTypes = SchemaUtils
            .getSeriesTypesByPaths(pathStrs, aggregation);
        return new Pair<>(columnDataTypes, measurementDataTypes);
      }
    } catch (PathNotExistException e) {
      // pull schemas remotely and cache them
      pullTimeSeriesSchemas(pathStrs, null);

      List<TSDataType> measurementDataTypes = SchemaUtils.getSeriesTypesByPaths(pathStrs,
          (String) null);
      // if the aggregation function is null, the type of column in result set
      // is equal to the real type of the measurement
      if (aggregation == null) {
        return new Pair<>(measurementDataTypes, measurementDataTypes);
      } else {
        // if the aggregation function is not null,
        // we should recalculate the type of column in result set
        List<TSDataType> columnDataTypes = SchemaUtils
            .getSeriesTypesByPaths(pathStrs, aggregation);
        return new Pair<>(columnDataTypes, measurementDataTypes);
      }
    }
  }

  /**
   * Create an IReaderByTimestamp that can read the data of "path" by timestamp in the whole
   * cluster. This will query every group and merge the result from them.
   *
   * @param path
   * @param dataType
   * @param context
   * @return
   * @throws StorageEngineException
   */
  public IReaderByTimestamp getReaderByTimestamp(PartialPath path,
      Set<String> deviceMeasurements, TSDataType dataType,
      QueryContext context)
      throws StorageEngineException, QueryProcessException {
    // make sure the partition table is new
    try {
      syncLeaderWithConsistencyCheck();
    } catch (CheckConsistencyException e) {
      throw new QueryProcessException(e.getMessage());
    }
    // get all data groups
    List<PartitionGroup> partitionGroups = routeFilter(null, path);
    logger.debug("{}: Sending query of {} to {} groups", name, path, partitionGroups.size());
    List<IReaderByTimestamp> readers = new ArrayList<>();
    for (PartitionGroup partitionGroup : partitionGroups) {
      // query each group to get a reader in that group
      readers.add(getSeriesReaderByTime(partitionGroup, path, deviceMeasurements, context,
          dataType));
    }
    // merge the readers
    return new MergedReaderByTime(readers);
  }

  /**
   * Create a IReaderByTimestamp that read data of "path" by timestamp in the given group. If the
   * local node is a member of that group, query locally. Otherwise create a remote reader pointing
   * to one node in that group.
   *
   * @param partitionGroup
   * @param path
   * @param deviceMeasurements
   * @param context
   * @param dataType
   * @return
   * @throws StorageEngineException
   */
  private IReaderByTimestamp getSeriesReaderByTime(PartitionGroup partitionGroup, PartialPath path,
      Set<String> deviceMeasurements, QueryContext context, TSDataType dataType)
      throws StorageEngineException, QueryProcessException {
    if (partitionGroup.contains(thisNode)) {
      // the target storage group contains this node, perform a local query
      DataGroupMember dataGroupMember = getLocalDataMember(partitionGroup.getHeader());
      if (logger.isDebugEnabled()) {
        logger.debug("{}: creating a local reader for {}#{}", name, path.getFullPath(),
            context.getQueryId());
      }
      return dataGroupMember.getReaderByTimestamp(path, deviceMeasurements, dataType, context);
    } else {
      return getRemoteReaderByTimestamp(path, deviceMeasurements, dataType, partitionGroup,
          context);
    }
  }

  /**
   * Create a IReaderByTimestamp that read data of "path" by timestamp in the given group that does
   * not contain the local node. Send a request to one node in that group to build a reader and use
   * that reader's id to build a remote reader.
   *
   * @param path
   * @param deviceMeasurements
   * @param dataType
   * @param partitionGroup
   * @param context
   * @return
   * @throws StorageEngineException
   */
  private IReaderByTimestamp getRemoteReaderByTimestamp(
      Path path, Set<String> deviceMeasurements, TSDataType dataType,
      PartitionGroup partitionGroup,
      QueryContext context) throws StorageEngineException {
    SingleSeriesQueryRequest request = new SingleSeriesQueryRequest();
    request.setPath(path.getFullPath());
    request.setHeader(partitionGroup.getHeader());
    request.setQueryId(context.getQueryId());
    request.setRequester(thisNode);
    request.setDataTypeOrdinal(dataType.ordinal());
    request.setDeviceMeasurements(deviceMeasurements);

    DataSourceInfo dataSourceInfo = new DataSourceInfo(partitionGroup, dataType, request,
        (RemoteQueryContext) context, this, partitionGroup);

    boolean hasClient = dataSourceInfo.hasNextDataClient(true, Long.MIN_VALUE);
    if (hasClient) {
      return new RemoteSeriesReaderByTimestamp(dataSourceInfo);
    } else if (dataSourceInfo.isNoData()) {
      return new EmptyReader();
    }

    throw new StorageEngineException(
        new RequestTimeOutException("Query by timestamp: " + path + " in " + partitionGroup));
  }

  /**
   * Create a ManagedSeriesReader that can read the data of "path" with filters in the whole
   * cluster. The data groups that should be queried will be determined by the timeFilter, then for
   * each group a series reader will be created, and finally all such readers will be merged into
   * one.
   *
   * @param path
   * @param dataType
   * @param timeFilter  nullable, when null, all data groups will be queried
   * @param valueFilter nullable
   * @param context
   * @return
   * @throws StorageEngineException
   */
  public ManagedSeriesReader getSeriesReader(PartialPath path,
      Set<String> deviceMeasurements, TSDataType dataType,
      Filter timeFilter,
      Filter valueFilter, QueryContext context)
      throws StorageEngineException {
    // make sure the partition table is new
    try {
      syncLeaderWithConsistencyCheck();
    } catch (CheckConsistencyException e) {
      throw new StorageEngineException(e);
    }
    // find the groups that should be queried using the timeFilter
    List<PartitionGroup> partitionGroups = routeFilter(timeFilter, path);
    logger.debug("{}: Sending data query of {} to {} groups", name, path,
        partitionGroups.size());
    ManagedMergeReader mergeReader = new ManagedMergeReader(dataType);
    try {
      // build a reader for each group and merge them
      for (PartitionGroup partitionGroup : partitionGroups) {
        IPointReader seriesReader = getSeriesReader(partitionGroup, path,
            deviceMeasurements, timeFilter, valueFilter, context, dataType);
        mergeReader.addReader(seriesReader, 0);
      }
    } catch (IOException | QueryProcessException e) {
      throw new StorageEngineException(e);
    }
    return mergeReader;
  }

  /**
   * Perform "aggregations" over "path" in some data groups and merge the results. The groups to be
   * queried is determined by "timeFilter".
   *
   * @param path
   * @param aggregations
   * @param dataType
   * @param timeFilter   nullable, when null, all groups will be queried
   * @param context
   * @return
   * @throws StorageEngineException
   */
  public List<AggregateResult> getAggregateResult(PartialPath path,
      Set<String> deviceMeasurements, List<String> aggregations,
      TSDataType dataType, Filter timeFilter,
      QueryContext context) throws StorageEngineException {
    // make sure the partition table is new
    try {
      syncLeaderWithConsistencyCheck();
    } catch (CheckConsistencyException e) {
      throw new StorageEngineException(e);
    }
    List<PartitionGroup> partitionGroups = routeFilter(timeFilter, path);
    logger.debug("{}: Sending aggregation query of {} to {} groups", name, path,
        partitionGroups.size());
    List<AggregateResult> results = null;
    // get the aggregation result of each group and merge them
    for (PartitionGroup partitionGroup : partitionGroups) {
      List<AggregateResult> groupResult = getAggregateResult(path, deviceMeasurements,
          aggregations, dataType,
          timeFilter, partitionGroup, context);
      if (results == null) {
        results = groupResult;
      } else {
        for (int i = 0; i < results.size(); i++) {
          results.get(i).merge(groupResult.get(i));
        }
      }
    }
    return results;
  }

  /**
   * Perform "aggregations" over "path" in "partitionGroup". If the local node is the member of the
   * group, do it locally, otherwise pull the results from a remote node.
   *
   * @param path
   * @param aggregations
   * @param dataType
   * @param timeFilter     nullable
   * @param partitionGroup
   * @param context
   * @return
   * @throws StorageEngineException
   */
  private List<AggregateResult> getAggregateResult(Path path,
      Set<String> deviceMeasurements, List<String> aggregations,
      TSDataType dataType, Filter timeFilter, PartitionGroup partitionGroup,
      QueryContext context) throws StorageEngineException {
    if (!partitionGroup.contains(thisNode)) {
      return getRemoteAggregateResult(path, deviceMeasurements, aggregations, dataType, timeFilter
          , partitionGroup, context);
    } else {
      // perform the aggregations locally
      DataGroupMember dataMember = getLocalDataMember(partitionGroup.getHeader());
      try {
        logger
            .debug("{}: querying aggregation {} of {} in {} locally", name, aggregations, path,
                partitionGroup.getHeader());
        List<AggregateResult> aggrResult = dataMember
            .getAggrResult(aggregations, deviceMeasurements, dataType, path.getFullPath(),
                timeFilter, context);
        logger
            .debug("{}: queried aggregation {} of {} in {} locally are {}", name, aggregations,
                path, partitionGroup.getHeader(), aggrResult);
        return aggrResult;
      } catch (IOException | QueryProcessException e) {
        throw new StorageEngineException(e);
      }
    }
  }

  /**
   * Perform "aggregations" over "path" in a remote data group "partitionGroup". Query one node in
   * the group to get the results.
   *
   * @param path
   * @param aggregations
   * @param dataType
   * @param timeFilter     nullable
   * @param partitionGroup
   * @param context
   * @return
   * @throws StorageEngineException
   */
  private List<AggregateResult> getRemoteAggregateResult(Path
      path, Set<String> deviceMeasurements, List<String> aggregations,
      TSDataType dataType, Filter timeFilter, PartitionGroup partitionGroup,
      QueryContext context) throws StorageEngineException {

    GetAggrResultRequest request = new GetAggrResultRequest();
    request.setPath(path.getFullPath());
    request.setAggregations(aggregations);
    request.setDataTypeOrdinal(dataType.ordinal());
    request.setQueryId(context.getQueryId());
    request.setRequestor(thisNode);
    request.setHeader(partitionGroup.getHeader());
    request.setDeviceMeasurements(deviceMeasurements);
    if (timeFilter != null) {
      request.setTimeFilterBytes(SerializeUtils.serializeFilter(timeFilter));
    }

    for (Node node : partitionGroup) {
      logger.debug("{}: querying aggregation {} of {} from {} of {}", name, aggregations, path,
          node, partitionGroup.getHeader());

      try {
        List<ByteBuffer> resultBuffers = getRemoteAggregateResult(node, request);
        if (resultBuffers != null) {
          List<AggregateResult> results = new ArrayList<>(resultBuffers.size());
          for (ByteBuffer resultBuffer : resultBuffers) {
            AggregateResult result = AggregateResult.deserializeFrom(resultBuffer);
            results.add(result);
          }
          // register the queried node to release resources
          ((RemoteQueryContext) context).registerRemoteNode(node, partitionGroup.getHeader());
          logger.debug("{}: queried aggregation {} of {} from {} of {} are {}", name,
              aggregations,
              path, node, partitionGroup.getHeader(), results);
          return results;
        }
      } catch (TException | IOException e) {
        logger.error("{}: Cannot query aggregation {} from {}", name, path, node, e);
      } catch (InterruptedException e) {
        Thread.currentThread().interrupt();
        logger.error("{}: query {} interrupted from {}", name, path, node, e);
      }
    }
    throw new StorageEngineException(
        new RequestTimeOutException("Query aggregate: " + path + " in " + partitionGroup));
  }

  private List<ByteBuffer> getRemoteAggregateResult(Node node, GetAggrResultRequest request)
      throws IOException, TException, InterruptedException {
    List<ByteBuffer> resultBuffers;
    if (ClusterDescriptor.getInstance().getConfig().isUseAsyncServer()) {
      AsyncDataClient client = getAsyncDataClient(node, RaftServer.getReadOperationTimeoutMS());
      // each buffer is an AggregationResult
      resultBuffers = SyncClientAdaptor.getAggrResult(client, request);
    } else {
      SyncDataClient syncDataClient = getSyncDataClient(node,
          RaftServer.getReadOperationTimeoutMS());
      resultBuffers = syncDataClient.getAggrResult(request);
      putBackSyncClient(syncDataClient);
    }
    return resultBuffers;
  }

  /**
   * Get the data groups that should be queried when querying "path" with "filter". First, the time
   * interval qualified by the filter will be extracted. If any side of the interval is open, query
   * all groups. Otherwise compute all involved groups w.r.t. the time partitioning.
   *
   * @param filter
   * @param path
   * @return
   * @throws StorageEngineException
   */
  private List<PartitionGroup> routeFilter(Filter filter, PartialPath path) throws
      StorageEngineException {
    Intervals intervals = PartitionUtils.extractTimeInterval(filter);
    return routeIntervals(intervals, path);
  }

  private List<PartitionGroup> routeIntervals(Intervals intervals, PartialPath path)
      throws StorageEngineException {
    List<PartitionGroup> partitionGroups = new ArrayList<>();
    long firstLB = intervals.getLowerBound(0);
    long lastUB = intervals.getUpperBound(intervals.getIntervalSize() - 1);

    if (firstLB == Long.MIN_VALUE || lastUB == Long.MAX_VALUE) {
      // as there is no TimeLowerBound or TimeUpperBound, the query should be broadcast to every
      // group
      partitionGroups.addAll(partitionTable.getGlobalGroups());
    } else {
      // compute the related data groups of all intervals
      // TODO-Cluster#690: change to a broadcast when the computation is too expensive
      try {
        PartialPath storageGroupName = IoTDB.metaManager
            .getStorageGroupPath(path);
        Set<Node> groupHeaders = new HashSet<>();
        for (int i = 0; i < intervals.getIntervalSize(); i++) {
          // compute the headers of groups involved in every interval
          PartitionUtils.getIntervalHeaders(storageGroupName.getFullPath(), intervals.getLowerBound(i),
              intervals.getUpperBound(i), partitionTable, groupHeaders);
        }
        // translate the headers to groups
        for (Node groupHeader : groupHeaders) {
          partitionGroups.add(partitionTable.getHeaderGroup(groupHeader));
        }
      } catch (MetadataException e) {
        throw new StorageEngineException(e);
      }
    }
    return partitionGroups;
  }


  /**
   * Query one node in "partitionGroup" for data of "path" with "timeFilter" and "valueFilter". If
   * "partitionGroup" contains the local node, a local reader will be returned. Otherwise a remote
   * reader will be returned.
   *
   * @param partitionGroup
   * @param path
   * @param deviceMeasurements
   * @param timeFilter         nullable
   * @param valueFilter        nullable
   * @param context
   * @param dataType
   * @return
   * @throws IOException
   * @throws StorageEngineException
   */
  private IPointReader getSeriesReader(PartitionGroup partitionGroup, PartialPath path,
      Set<String> deviceMeasurements, Filter timeFilter, Filter valueFilter,
      QueryContext context, TSDataType dataType)
      throws IOException,
      StorageEngineException, QueryProcessException {
    if (partitionGroup.contains(thisNode)) {
      // the target storage group contains this node, perform a local query
      DataGroupMember dataGroupMember = getLocalDataMember(partitionGroup.getHeader(),
          null, String.format("Query: %s, time filter: %s, queryId: %d", path, timeFilter,
              context.getQueryId()));
      IPointReader seriesPointReader = dataGroupMember
          .getSeriesPointReader(path, deviceMeasurements, dataType, timeFilter, valueFilter,
              context);
      if (logger.isDebugEnabled()) {
        logger.debug("{}: creating a local reader for {}#{} of {}, empty: {}", name,
            path.getFullPath(),
            context.getQueryId(), partitionGroup.getHeader(),
            !seriesPointReader.hasNextTimeValuePair());
      }
      return seriesPointReader;
    } else {
      return getRemoteSeriesPointReader(timeFilter, valueFilter, dataType, path,
          deviceMeasurements, partitionGroup, context);
    }
  }

  /**
   * Query a remote node in "partitionGroup" to get the reader of "path" with "timeFilter" and
   * "valueFilter". Firstly, a request will be sent to that node to construct a reader there, then
   * the id of the reader will be returned so that we can fetch data from that node using the reader
   * id.
   *
   * @param timeFilter         nullable
   * @param valueFilter        nullable
   * @param dataType
   * @param path
   * @param deviceMeasurements
   * @param partitionGroup
   * @param context
   * @return
   * @throws StorageEngineException
   */
  private IPointReader getRemoteSeriesPointReader(Filter timeFilter,
      Filter valueFilter, TSDataType dataType, Path path,
      Set<String> deviceMeasurements, PartitionGroup partitionGroup,
      QueryContext context)
      throws StorageEngineException {
    SingleSeriesQueryRequest request = new SingleSeriesQueryRequest();
    if (timeFilter != null) {
      request.setTimeFilterBytes(SerializeUtils.serializeFilter(timeFilter));
    }
    if (valueFilter != null) {
      request.setValueFilterBytes(SerializeUtils.serializeFilter(valueFilter));
    }
    request.setPath(path.getFullPath());
    request.setHeader(partitionGroup.getHeader());
    request.setQueryId(context.getQueryId());
    request.setRequester(thisNode);
    request.setDataTypeOrdinal(dataType.ordinal());
    request.setDeviceMeasurements(deviceMeasurements);

    // reorder the nodes such that the nodes that suit the query best (have lowest latenct or
    // highest throughput) will be put to the front
    List<Node> orderedNodes = QueryCoordinator.getINSTANCE().reorderNodes(partitionGroup);

    DataSourceInfo dataSourceInfo = new DataSourceInfo(partitionGroup, dataType, request,
        (RemoteQueryContext) context, this, orderedNodes);

    boolean hasClient = dataSourceInfo.hasNextDataClient(false, Long.MIN_VALUE);
    if (hasClient) {
      return new RemoteSimpleSeriesReader(dataSourceInfo);
    } else if (dataSourceInfo.isNoData()) {
      // there is no satisfying data on the remote node
      return new EmptyReader();
    }

    throw new StorageEngineException(
        new RequestTimeOutException("Query " + path + " in " + partitionGroup));
  }

  private AsyncClientPool getDataAsyncClientPool() {
    return dataAsyncClientPool;
  }

  private SyncClientPool getDataSyncClientPool() {
    return dataSyncClientPool;
  }


  /**
   * Get all paths after removing wildcards in the path
   *
   * @param originPath a path potentially with wildcard
   * @return all paths after removing wildcards in the path
   */
  public List<PartialPath> getMatchedPaths(PartialPath originPath) throws MetadataException {
    // make sure this node knows all storage groups
    try {
      syncLeaderWithConsistencyCheck();
    } catch (CheckConsistencyException e) {
      throw new MetadataException(e);
    }
    // get all storage groups this path may belong to
    // the key is the storage group name and the value is the path to be queried with storage group
    // added, e.g:
    // "root.*" will be translated into:
    // "root.group1" -> "root.group1.*", "root.group2" -> "root.group2.*" ...
    Map<String, String> sgPathMap =
        IoTDB.metaManager.determineStorageGroup(originPath);
    logger.debug("The storage groups of path {} are {}", originPath, sgPathMap.keySet());
    List<PartialPath> ret = getMatchedPaths(sgPathMap);
    logger.debug("The paths of path {} are {}", originPath, ret);
    return ret;
  }

  /**
   * Get all paths after removing wildcards in the path
   *
   * @param originalPaths, a list of paths, potentially with wildcard
   * @return a pair of path lists, the first are the existing full paths, the second are invalid
   * original paths
   */
  private Pair<List<PartialPath>, List<PartialPath>> getMatchedPaths(List<PartialPath> originalPaths) {
    ConcurrentSkipListSet<PartialPath> fullPaths = new ConcurrentSkipListSet<>();
    ConcurrentSkipListSet<PartialPath> nonExistPaths = new ConcurrentSkipListSet<>();
    ExecutorService getAllPathsService = Executors
        .newFixedThreadPool(partitionTable.getGlobalGroups().size());
    for (PartialPath pathStr : originalPaths) {
      getAllPathsService.submit(() -> {
        try {
          List<PartialPath> fullPathStrs = getMatchedPaths(pathStr);
          if (fullPathStrs.isEmpty()) {
            nonExistPaths.add(pathStr);
            logger.error("Path {} is not found.", pathStr);
          } else {
            fullPaths.addAll(fullPathStrs);
          }
        } catch (MetadataException e) {
          logger.error("Failed to get full paths of the prefix path: {} because", pathStr, e);
        }
      });
    }
    getAllPathsService.shutdown();
    try {
      getAllPathsService
          .awaitTermination(RaftServer.getReadOperationTimeoutMS(), TimeUnit.MILLISECONDS);
    } catch (InterruptedException e) {
      Thread.currentThread().interrupt();
      logger.error("Unexpected interruption when waiting for get all paths services to stop", e);
    }
    return new Pair<>(new ArrayList<>(fullPaths), new ArrayList<>(nonExistPaths));
  }


  /**
   * Get all devices after removing wildcards in the path
   *
   * @param originPath a path potentially with wildcard
   * @return all paths after removing wildcards in the path
   */
  public Set<PartialPath> getMatchedDevices(PartialPath originPath) throws MetadataException {
    // make sure this node knows all storage groups
    try {
      syncLeaderWithConsistencyCheck();
    } catch (CheckConsistencyException e) {
      throw new MetadataException(e);
    }
    // get all storage groups this path may belong to
    // the key is the storage group name and the value is the path to be queried with storage group
    // added, e.g:
    // "root.*" will be translated into:
    // "root.group1" -> "root.group1.*", "root.group2" -> "root.group2.*" ...
    Map<String, String> sgPathMap =
        IoTDB.metaManager.determineStorageGroup(originPath);
    logger.debug("The storage groups of path {} are {}", originPath, sgPathMap.keySet());
    Set<PartialPath> ret = getMatchedDevices(sgPathMap);
    logger.debug("The devices of path {} are {}", originPath, ret);

    return ret;
  }

  /**
   * Split the paths by the data group they belong to and query them from the groups separately.
   *
   * @param sgPathMap the key is the storage group name and the value is the path to be queried with
   *                  storage group added
   * @return a collection of all queried paths
   * @throws MetadataException
   */
  private List<PartialPath> getMatchedPaths(Map<String, String> sgPathMap)
      throws MetadataException {
    List<PartialPath> result = new ArrayList<>();
    // split the paths by the data group they belong to
    Map<PartitionGroup, List<String>> groupPathMap = new HashMap<>();
    for (Entry<String, String> sgPathEntry : sgPathMap.entrySet()) {
      String storageGroupName = sgPathEntry.getKey();
      PartialPath pathUnderSG = new PartialPath(sgPathEntry.getValue());
      // find the data group that should hold the timeseries schemas of the storage group
      PartitionGroup partitionGroup = partitionTable.route(storageGroupName, 0);
      if (partitionGroup.contains(thisNode)) {
        // this node is a member of the group, perform a local query after synchronizing with the
        // leader
        getLocalDataMember(partitionGroup.getHeader()).syncLeader();
        List<PartialPath> allTimeseriesName = IoTDB.metaManager.getAllTimeseriesPath(pathUnderSG);
        logger.debug("{}: get matched paths of {} locally, result {}", name, partitionGroup,
            allTimeseriesName);
        result.addAll(allTimeseriesName);
      } else {
        // batch the queries of the same group to reduce communication
        groupPathMap.computeIfAbsent(partitionGroup, p -> new ArrayList<>()).add(pathUnderSG.getFullPath());
      }
    }

    // query each data group separately
    for (Entry<PartitionGroup, List<String>> partitionGroupPathEntry : groupPathMap.entrySet()) {
      PartitionGroup partitionGroup = partitionGroupPathEntry.getKey();
      List<String> pathsToQuery = partitionGroupPathEntry.getValue();
      result.addAll(getMatchedPaths(partitionGroup, pathsToQuery));
    }

    return result;
  }

  private List<PartialPath> getMatchedPaths(PartitionGroup partitionGroup, List<String> pathsToQuery)
      throws MetadataException {
    // choose the node with lowest latency or highest throughput
    List<Node> coordinatedNodes = QueryCoordinator.getINSTANCE().reorderNodes(partitionGroup);
    for (Node node : coordinatedNodes) {
      try {
        List<PartialPath> paths = getMatchedPaths(node, partitionGroup.getHeader(), pathsToQuery);
        if (logger.isDebugEnabled()) {
          logger.debug("{}: get matched paths of {} and other {} paths from {} in {}, result {}",
              name, pathsToQuery.get(0), pathsToQuery.size() - 1, node, partitionGroup.getHeader(),
              paths);
        }
        if (paths != null) {
          // query next group
          return paths;
        }
      } catch (IOException | TException e) {
        throw new MetadataException(e);
      } catch (InterruptedException e) {
        Thread.currentThread().interrupt();
        throw new MetadataException(e);
      }
    }
    logger.warn("Cannot get paths of {} from {}", pathsToQuery, partitionGroup);
    return Collections.emptyList();
  }

  private List<PartialPath> getMatchedPaths(Node node, Node header, List<String> pathsToQuery)
      throws IOException, TException, InterruptedException {
    List<String> paths;
    if (ClusterDescriptor.getInstance().getConfig().isUseAsyncServer()) {
      AsyncDataClient client = getAsyncDataClient(node, RaftServer.getReadOperationTimeoutMS());
      paths = SyncClientAdaptor.getAllPaths(client, header,
          pathsToQuery);
    } else {
      SyncDataClient syncDataClient = getSyncDataClient(node,
          RaftServer.getReadOperationTimeoutMS());
      paths = syncDataClient.getAllPaths(header, pathsToQuery);
      putBackSyncClient(syncDataClient);
    }
    List<PartialPath> partialPaths = new ArrayList<>();
    for (String path : paths) {
      try {
        partialPaths.add(new PartialPath(path));
      } catch (IllegalPathException e) {
        // ignore
      }
    }
    return partialPaths;
  }

  /**
   * Split the paths by the data group they belong to and query them from the groups separately.
   *
   * @param sgPathMap the key is the storage group name and the value is the path to be queried with
   *                  storage group added
   * @return a collection of all queried devices
   * @throws MetadataException
   */
  private Set<PartialPath> getMatchedDevices(Map<String, String> sgPathMap)
      throws MetadataException {
    Set<PartialPath> result = new HashSet<>();
    // split the paths by the data group they belong to
    Map<PartitionGroup, List<String>> groupPathMap = new HashMap<>();
    for (Entry<String, String> sgPathEntry : sgPathMap.entrySet()) {
      String storageGroupName = sgPathEntry.getKey();
      PartialPath pathUnderSG = new PartialPath(sgPathEntry.getValue());
      // find the data group that should hold the timeseries schemas of the storage group
      PartitionGroup partitionGroup = partitionTable.route(storageGroupName, 0);
      if (partitionGroup.contains(thisNode)) {
        // this node is a member of the group, perform a local query after synchronizing with the
        // leader
        getLocalDataMember(partitionGroup.getHeader()).syncLeader();
        Set<PartialPath> allDevices = IoTDB.metaManager.getDevices(pathUnderSG);
        logger.debug("{}: get matched paths of {} locally, result {}", name, partitionGroup,
            allDevices);
        result.addAll(allDevices);
      } else {
        // batch the queries of the same group to reduce communication
        groupPathMap.computeIfAbsent(partitionGroup, p -> new ArrayList<>()).add(pathUnderSG.getFullPath());
      }
    }

    // query each data group separately
    for (Entry<PartitionGroup, List<String>> partitionGroupPathEntry : groupPathMap.entrySet()) {
      PartitionGroup partitionGroup = partitionGroupPathEntry.getKey();
      List<String> pathsToQuery = partitionGroupPathEntry.getValue();

      result.addAll(getMatchedDevices(partitionGroup, pathsToQuery));
    }

    return result;
  }

  private Set<PartialPath> getMatchedDevices(PartitionGroup partitionGroup, List<String> pathsToQuery)
      throws MetadataException {
    // choose the node with lowest latency or highest throughput
    List<Node> coordinatedNodes = QueryCoordinator.getINSTANCE().reorderNodes(partitionGroup);
    for (Node node : coordinatedNodes) {
      try {
        Set<String> paths = getMatchedDevices(node, partitionGroup.getHeader(), pathsToQuery);
        logger.debug("{}: get matched paths of {} from {}, result {}", name, partitionGroup,
            node, paths);
        if (paths != null) {
          // query next group
          Set<PartialPath> partialPaths = new HashSet<>();
          for (String path : paths) {
            partialPaths.add(new PartialPath(path));
          }
          return partialPaths;
        }
      } catch (IOException | TException e) {
        throw new MetadataException(e);
      } catch (InterruptedException e) {
        Thread.currentThread().interrupt();
        throw new MetadataException(e);
      }
    }
    logger.warn("Cannot get paths of {} from {}", pathsToQuery, partitionGroup);
    return Collections.emptySet();
  }

  private Set<String> getMatchedDevices(Node node, Node header, List<String> pathsToQuery)
      throws IOException, TException, InterruptedException {
    Set<String> paths;
    if (ClusterDescriptor.getInstance().getConfig().isUseAsyncServer()) {
      AsyncDataClient client = getAsyncDataClient(node, RaftServer.getReadOperationTimeoutMS());
      paths = SyncClientAdaptor.getAllDevices(client, header,
          pathsToQuery);
    } else {
      SyncDataClient syncDataClient = getSyncDataClient(node,
          RaftServer.getReadOperationTimeoutMS());
      paths = syncDataClient.getAllDevices(header, pathsToQuery);
      putBackSyncClient(syncDataClient);
    }
    return paths;
  }

  public List<PartialPath> getAllStorageGroupNames() {
    // make sure this node knows all storage groups
    syncLeader();
    return IoTDB.metaManager.getAllStorageGroupPaths();
  }

  public List<StorageGroupMNode> getAllStorageGroupNodes() {
    // make sure this node knows all storage groups
    syncLeader();
    return IoTDB.metaManager.getAllStorageGroupNodes();
  }

  @SuppressWarnings("java:S2274")
  public Map<Node, Boolean> getAllNodeStatus() {
    if (getPartitionTable() == null) {
      // the cluster is being built.
      return null;
    }
    Map<Node, Boolean> nodeStatus = new HashMap<>();
    for (Node node : allNodes) {
      nodeStatus.put(node, thisNode.equals(node));
    }

    try {
      if (ClusterDescriptor.getInstance().getConfig().isUseAsyncServer()) {
        getNodeStatusAsync(nodeStatus);
      } else {
        getNodeStatusSync(nodeStatus);
      }
    } catch (TException e) {
      logger.warn("Cannot get the status of all nodes", e);
    } catch (InterruptedException e) {
      Thread.currentThread().interrupt();
      logger.warn("Cannot get the status of all nodes", e);
    }
    return nodeStatus;
  }

  @SuppressWarnings({"java:S2445", "java:S2274"})
  private void getNodeStatusAsync(Map<Node, Boolean> nodeStatus)
      throws TException, InterruptedException {
    NodeStatusHandler nodeStatusHandler = new NodeStatusHandler(nodeStatus);
    synchronized (nodeStatus) {
      for (Node node : allNodes) {
        TSMetaService.AsyncClient client = (AsyncClient) getAsyncClient(node);
        if (!node.equals(thisNode) && client != null) {
          client.checkAlive(nodeStatusHandler);
        }
      }
      nodeStatus.wait(ClusterConstant.CHECK_ALIVE_TIME_OUT_MS);
    }
  }

  private void getNodeStatusSync(Map<Node, Boolean> nodeStatus) throws TException {
    NodeStatusHandler nodeStatusHandler = new NodeStatusHandler(nodeStatus);
    for (Node node : allNodes) {
      SyncMetaClient client = (SyncMetaClient) getSyncClient(node);
      if (!node.equals(thisNode) && client != null) {
        nodeStatusHandler.onComplete(client.checkAlive());
      }
    }
  }

  @TestOnly
  public void setPartitionTable(PartitionTable partitionTable) {
    this.partitionTable = partitionTable;
    router = new ClusterPlanRouter(partitionTable);
    DataClusterServer dClusterServer = getDataClusterServer();
    if (dClusterServer != null) {
      dClusterServer.setPartitionTable(partitionTable);
    }
  }


  /**
   * Process the request of removing a node from the cluster. Reject the request if partition table
   * is unavailable or the node is not the MetaLeader and it does not know who the leader is.
   * Otherwise (being the MetaLeader), the request will be processed locally and broadcast to every
   * node.
   *
   * @param node the node to be removed.
   */
  public long removeNode(Node node)
      throws PartitionTableUnavailableException, LogExecutionException {
    if (partitionTable == null) {
      logger.info("Cannot add node now because the partition table is not set");
      throw new PartitionTableUnavailableException(thisNode);
    }

    waitLeader();
    // try to process the request locally, if it cannot be processed locally, forward it
    return processRemoveNodeLocally(node);
  }


  /**
   * Process a node removal request locally and broadcast it to the whole cluster. The removal will
   * be rejected if number of nodes will fall below half of the replication number after this
   * operation.
   *
   * @param node the node to be removed.
   * @return Long.MIN_VALUE if further forwarding is required, or the execution result
   */
  private long processRemoveNodeLocally(Node node)
      throws LogExecutionException {
    if (character != NodeCharacter.LEADER) {
      return Response.RESPONSE_NULL;
    }

    // if we cannot have enough replica after the removal, reject it
    if (allNodes.size() <= ClusterDescriptor.getInstance().getConfig().getReplicationNum()) {
      return Response.RESPONSE_CLUSTER_TOO_SMALL;
    }

    // find the node to be removed in the node list
    Node target = null;
    synchronized (allNodes) {
      for (Node n : allNodes) {
        if (n.ip.equals(node.ip) && n.metaPort == node.metaPort) {
          target = n;
          break;
        }
      }
    }

    if (target == null) {
      logger.debug("Node {} is not in the cluster", node);
      return Response.RESPONSE_REJECT;
    }

    // node removal must be serialized to reduce potential concurrency problem
    synchronized (logManager) {
      RemoveNodeLog removeNodeLog = new RemoveNodeLog();
      removeNodeLog.setCurrLogTerm(getTerm().get());
      removeNodeLog.setCurrLogIndex(logManager.getLastLogIndex() + 1);

      removeNodeLog.setRemovedNode(target);

      logManager.append(removeNodeLog);

      int retryTime = 1;
      while (true) {
        logger.info("Send the node removal request of {} to other nodes, retry time: {}", target,
            retryTime);
        AppendLogResult result = sendLogToAllGroups(removeNodeLog);

        switch (result) {
          case OK:
            logger.info("Removal request of {} is accepted", target);
            logManager.commitTo(removeNodeLog.getCurrLogIndex(), false);
            return Response.RESPONSE_AGREE;
          case TIME_OUT:
            logger.info("Removal request of {} timed out", target);
            break;
          // retry
          case LEADERSHIP_STALE:
          default:
            return Response.RESPONSE_NULL;
        }
      }
    }
  }

  /**
   * Remove a node from the node list, partition table and update DataGroupMembers. If the removed
   * node is the local node, also stop heartbeat and catch-up service of metadata, but the heartbeat
   * and catch-up service of data are kept alive for other nodes to pull data. If the removed node
   * is a leader, send an exile to the removed node so that it can know it is removed.
   *
   * @param oldNode the node to be removed
   */
  public void applyRemoveNode(Node oldNode) {
    synchronized (allNodes) {
      if (allNodes.contains(oldNode)) {
        logger.debug("Removing a node {} from {}", oldNode, allNodes);
        allNodes.remove(oldNode);
        idNodeMap.remove(oldNode.nodeIdentifier);

        // update the partition table
        NodeRemovalResult result = partitionTable.removeNode(oldNode);

        // update DataGroupMembers, as the node is removed, the members of some groups are
        // changed and there will also be one less group
        getDataClusterServer().removeNode(oldNode, result);
        // the leader is removed, start the next election ASAP
        if (oldNode.equals(leader)) {
          setCharacter(NodeCharacter.ELECTOR);
          lastHeartbeatReceivedTime = Long.MIN_VALUE;
        }

        if (oldNode.equals(thisNode)) {
          // use super.stop() so that the data server will not be closed because other nodes may
          // want to pull data from this node
          super.stop();
          if (clientServer != null) {
            clientServer.stop();
          }
        } else if (thisNode.equals(leader)) {
          // as the old node is removed, it cannot know this by heartbeat or log, so it should be
          // directly kicked out of the cluster
          exileNode(oldNode);
        }

        // save the updated partition table
        savePartitionTable();
      }
    }
  }

  private void exileNode(Node node) {
    if (ClusterDescriptor.getInstance().getConfig().isUseAsyncServer()) {
      AsyncMetaClient asyncMetaClient = (AsyncMetaClient) getAsyncClient(node);
      try {
        asyncMetaClient.exile(new GenericHandler<>(node, null));
      } catch (TException e) {
        logger.warn("Cannot inform {} its removal", node, e);
      }
    } else {
      SyncMetaClient client = (SyncMetaClient) getSyncClient(node);
      try {
        client.exile();
      } catch (TException e) {
        logger.warn("Cannot inform {} its removal", node, e);
      }
      putBackSyncClient(client);
    }
  }

  /**
   * Generate a report containing the character, leader, term, last log and read-only-status. This
   * will help to see if the node is in a consistent and right state during debugging.
   *
   * @return
   */
  private MetaMemberReport genMemberReport() {
    long prevLastLogIndex = lastReportedLogIndex;
    lastReportedLogIndex = logManager.getLastLogIndex();
    return new MetaMemberReport(character, leader, term.get(),
        logManager.getLastLogTerm(), lastReportedLogIndex, logManager.getCommitLogIndex()
        , logManager.getCommitLogTerm(), readOnly, lastHeartbeatReceivedTime, lastReportedLogIndex);
  }

  /**
   * Generate a report containing the status of both MetaGroupMember and DataGroupMembers of this
   * node. This will help to see if the node is in a consistent and right state during debugging.
   *
   * @return
   */
  private NodeReport genNodeReport() {
    NodeReport report = new NodeReport(thisNode);
    report.setMetaMemberReport(genMemberReport());
    report.setDataMemberReportList(dataClusterServer.genMemberReports());
    return report;
  }

  @Override
  public void setAllNodes(List<Node> allNodes) {
    super.setAllNodes(allNodes);
    initPeerMap();
    idNodeMap = new HashMap<>();
    for (Node node : allNodes) {
      idNodeMap.put(node.getNodeIdentifier(), node);
    }
  }

  /**
   * Get a local DataGroupMember that is in the group of "header" and should process "request".
   *
   * @param header        the header of the group which the local node is in
   * @param resultHandler can be set to null if the request is an internal request
   * @param request       the toString() of this parameter should explain what the request is and it
   *                      is only used in logs for tracing
   * @return
   */
  public DataGroupMember getLocalDataMember(Node header,
      AsyncMethodCallback resultHandler, Object request) {
    return dataClusterServer.getDataMember(header, resultHandler, request);
  }

  /**
   * Get a local DataGroupMember that is in the group of "header" for an internal request.
   *
   * @param header the header of the group which the local node is in
   * @return
   */
  public DataGroupMember getLocalDataMember(Node header) {
    return dataClusterServer.getDataMember(header, null, "Internal call");
  }

  /**
   * Get a thrift client that will connect to "node" using the data port.
   *
   * @param node    the node to be connected
   * @param timeout timeout threshold of connection
   * @return
   * @throws IOException
   */
  public AsyncDataClient getAsyncDataClient(Node node, int timeout) throws IOException {
    AsyncDataClient client = (AsyncDataClient) getDataAsyncClientPool().getClient(node);
    client.setTimeout(timeout);
    return client;
  }

  /**
   * Get a thrift client that will connect to "node" using the data port.
   *
   * @param node    the node to be connected
   * @param timeout timeout threshold of connection
   * @return
   * @throws IOException
   */
  public SyncDataClient getSyncDataClient(Node node, int timeout) {
    SyncDataClient client = (SyncDataClient) getDataSyncClientPool().getClient(node);
    client.setTimeout(timeout);
    return client;
  }

  /**
   * Get GroupByExecutors the will executor the aggregations of "aggregationTypes" over "path".
   * First, the groups to be queried will be determined by the timeFilter. Then for group, a local
   * or remote GroupByExecutor will be created and finally all such executors will be returned.
   *
   * @param path
   * @param dataType
   * @param context
   * @param timeFilter       nullable
   * @param aggregationTypes
   * @return
   * @throws StorageEngineException
   */
  public List<GroupByExecutor> getGroupByExecutors(PartialPath path,
      Set<String> deviceMeasurements, TSDataType dataType,
      QueryContext context, Filter timeFilter, List<Integer> aggregationTypes)
      throws StorageEngineException, QueryProcessException {
    // make sure the partition table is new
    try {
      syncLeaderWithConsistencyCheck();
    } catch (CheckConsistencyException e) {
      throw new QueryProcessException(e.getMessage());
    }
    // find out the groups that should be queried
    List<PartitionGroup> partitionGroups = routeFilter(timeFilter, path);
    if (logger.isDebugEnabled()) {
      logger.debug("{}: Sending group by query of {} to {} groups", name, path,
          partitionGroups.size());
    }
    // create an executor for each group
    List<GroupByExecutor> executors = new ArrayList<>();
    for (PartitionGroup partitionGroup : partitionGroups) {
      GroupByExecutor groupByExecutor = getGroupByExecutor(path, deviceMeasurements, partitionGroup,
          timeFilter, context, dataType, aggregationTypes);
      executors.add(groupByExecutor);
    }
    return executors;
  }

  /**
   * Get a GroupByExecutor that will run "aggregationTypes" over "path" within "partitionGroup". If
   * the local node is a member of the group, a local executor will be created. Otherwise a remote
   * executor will be created.
   *
   * @param path
   * @param deviceMeasurements
   * @param partitionGroup
   * @param timeFilter         nullable
   * @param context
   * @param dataType
   * @param aggregationTypes
   * @return
   * @throws StorageEngineException
   */
  private GroupByExecutor getGroupByExecutor(PartialPath path,
      Set<String> deviceMeasurements, PartitionGroup partitionGroup,
      Filter timeFilter, QueryContext context, TSDataType dataType,
      List<Integer> aggregationTypes) throws StorageEngineException, QueryProcessException {
    if (partitionGroup.contains(thisNode)) {
      // the target storage group contains this node, perform a local query
      DataGroupMember dataGroupMember = getLocalDataMember(partitionGroup.getHeader());
      logger.debug("{}: creating a local group by executor for {}#{}", name,
          path.getFullPath(), context.getQueryId());
      return dataGroupMember
          .getGroupByExecutor(path, deviceMeasurements, dataType, timeFilter, aggregationTypes,
              context);
    } else {
      return getRemoteGroupByExecutor(timeFilter, aggregationTypes, dataType, path,
          deviceMeasurements, partitionGroup, context);
    }
  }

  /**
   * Get a GroupByExecutor that will run "aggregationTypes" over "path" within a remote group
   * "partitionGroup". Send a request to one node in the group to create an executor there and use
   * the return executor id to fetch result later.
   *
   * @param timeFilter         nullable
   * @param aggregationTypes
   * @param dataType
   * @param path
   * @param deviceMeasurements
   * @param partitionGroup
   * @param context
   * @return
   * @throws StorageEngineException
   */
  private GroupByExecutor getRemoteGroupByExecutor(Filter timeFilter,
      List<Integer> aggregationTypes, TSDataType dataType, Path path,
      Set<String> deviceMeasurements, PartitionGroup partitionGroup,
      QueryContext context) throws StorageEngineException {
    GroupByRequest request = new GroupByRequest();
    if (timeFilter != null) {
      request.setTimeFilterBytes(SerializeUtils.serializeFilter(timeFilter));
    }
    request.setPath(path.getFullPath());
    request.setHeader(partitionGroup.getHeader());
    request.setQueryId(context.getQueryId());
    request.setAggregationTypeOrdinals(aggregationTypes);
    request.setDataTypeOrdinal(dataType.ordinal());
    request.setRequestor(thisNode);
    request.setDeviceMeasurements(deviceMeasurements);

    // select a node with lowest latency or highest throughput with high priority
    List<Node> orderedNodes = QueryCoordinator.getINSTANCE().reorderNodes(partitionGroup);
    for (Node node : orderedNodes) {
      // query a remote node
      logger.debug("{}: querying group by {} from {}", name, path, node);

      try {
        Long executorId = getRemoteGroupByExecutorId(node, request);

        if (executorId == null) {
          continue;
        }

        if (executorId != -1) {
          // record the queried node to release resources later
          ((RemoteQueryContext) context).registerRemoteNode(node, partitionGroup.getHeader());
          logger.debug("{}: get an executorId {} for {}@{} from {}", name, executorId,
              aggregationTypes, path, node);
          // create a remote executor with the return id
          RemoteGroupByExecutor remoteGroupByExecutor = new RemoteGroupByExecutor(executorId,
              this, node, partitionGroup.getHeader());
          for (Integer aggregationType : aggregationTypes) {
            remoteGroupByExecutor.addAggregateResult(AggregateResultFactory.getAggrResultByType(
                AggregationType.values()[aggregationType], dataType));
          }
          return remoteGroupByExecutor;
        } else {
          // an id of -1 means there is no satisfying data on the remote node, create an empty
          // reader tp reduce further communication
          logger.debug("{}: no data for {} from {}", name, path, node);
          return new EmptyReader();
        }
      } catch (TException | IOException e) {
        logger.error("{}: Cannot query {} from {}", name, path, node, e);
      } catch (InterruptedException e) {
        Thread.currentThread().interrupt();
        logger.error("{}: Cannot query {} from {}", name, path, node, e);
      }
    }
    throw new StorageEngineException(
        new RequestTimeOutException("Query " + path + " in " + partitionGroup));
  }

  private Long getRemoteGroupByExecutorId(Node node, GroupByRequest request)
      throws IOException, TException, InterruptedException {
    Long executorId;
    if (ClusterDescriptor.getInstance().getConfig().isUseAsyncServer()) {
      AsyncDataClient client = getAsyncDataClient(node, RaftServer.getReadOperationTimeoutMS());
      executorId = SyncClientAdaptor.getGroupByExecutor(client, request);
    } else {
      SyncDataClient syncDataClient = getSyncDataClient(node,
          RaftServer.getReadOperationTimeoutMS());
      executorId = syncDataClient.getGroupByExecutor(request);
      putBackSyncClient(syncDataClient);
    }
    return executorId;
  }


  public TimeValuePair performPreviousFill(PartialPath path, TSDataType dataType, long queryTime,
      long beforeRange, Set<String> deviceMeasurements, QueryContext context)
      throws StorageEngineException {
    // make sure the partition table is new
    try {
      syncLeaderWithConsistencyCheck();
    } catch (CheckConsistencyException e) {
      throw new StorageEngineException(e);
    }
    // find the groups that should be queried using the time range
    Intervals intervals = new Intervals();
    long lowerBound = beforeRange == -1 ? Long.MIN_VALUE : queryTime - beforeRange;
    intervals.addInterval(lowerBound, queryTime);
    List<PartitionGroup> partitionGroups = routeIntervals(intervals, path);
    if (logger.isDebugEnabled()) {
      logger.debug("{}: Sending data query of {} to {} groups", name, path,
          partitionGroups.size());
    }
    CountDownLatch latch = new CountDownLatch(partitionGroups.size());
    PreviousFillHandler handler = new PreviousFillHandler(latch);

    ExecutorService fillService = Executors.newFixedThreadPool(partitionGroups.size());
    PreviousFillArguments arguments = new PreviousFillArguments(path, dataType, queryTime,
        beforeRange, deviceMeasurements);

    for (PartitionGroup partitionGroup : partitionGroups) {
      fillService.submit(() -> performPreviousFill(arguments, context,
          partitionGroup, handler));
    }
    fillService.shutdown();
    try {
      fillService.awaitTermination(RaftServer.getReadOperationTimeoutMS(), TimeUnit.MILLISECONDS);
    } catch (InterruptedException e) {
      Thread.currentThread().interrupt();
      logger.error("Unexpected interruption when waiting for fill pool to stop", e);
    }
    return handler.getResult();
  }

  private void performPreviousFill(PreviousFillArguments arguments, QueryContext context,
      PartitionGroup group,
      PreviousFillHandler fillHandler) {
    if (group.contains(thisNode)) {
      localPreviousFill(arguments, context, group, fillHandler);
    } else {
      remotePreviousFill(arguments, context, group, fillHandler);
    }
  }

  private void localPreviousFill(PreviousFillArguments arguments, QueryContext context,
      PartitionGroup group,
      PreviousFillHandler fillHandler) {
    DataGroupMember localDataMember = getLocalDataMember(group.getHeader());
    try {
      fillHandler
          .onComplete(
              localDataMember.localPreviousFill(arguments.getPath(), arguments.getDataType(),
                  arguments.getQueryTime(), arguments.getBeforeRange(),
                  arguments.getDeviceMeasurements(), context));
    } catch (QueryProcessException | StorageEngineException | IOException e) {
      fillHandler.onError(e);
    }
  }

  private void remotePreviousFill(PreviousFillArguments arguments, QueryContext context,
      PartitionGroup group,
      PreviousFillHandler fillHandler) {
    PreviousFillRequest request = new PreviousFillRequest(arguments.getPath().getFullPath(),
        arguments.getQueryTime(),
        arguments.getBeforeRange(), context.getQueryId(), thisNode, group.getHeader(),
        arguments.getDataType().ordinal(),
        arguments.getDeviceMeasurements());

    for (Node node : group) {
      ByteBuffer byteBuffer;
      if (ClusterDescriptor.getInstance().getConfig().isUseAsyncServer()) {
        byteBuffer = remoteAsyncPreviousFill(node, request, arguments);
      } else {
        byteBuffer = remoteSyncPreviousFill(node, request, arguments);
      }

      if (byteBuffer != null) {
        fillHandler.onComplete(byteBuffer);
        return;
      }
    }

    fillHandler.onError(new QueryTimeOutException(String.format("PreviousFill %s@%d range: %d",
        arguments.getPath().getFullPath(), arguments.getQueryTime(), arguments.getBeforeRange())));
  }

  private ByteBuffer remoteAsyncPreviousFill(Node node, PreviousFillRequest request,
      PreviousFillArguments arguments) {
    ByteBuffer byteBuffer = null;
    AsyncDataClient asyncDataClient;
    try {
      asyncDataClient = getAsyncDataClient(node, RaftServer.getReadOperationTimeoutMS());
    } catch (IOException e) {
      logger.warn("{}: Cannot connect to {} during previous fill", name, node);
      return null;
    }

    try {
      byteBuffer = SyncClientAdaptor.previousFill(asyncDataClient, request);
    } catch (Exception e) {
      logger
          .error("{}: Cannot perform previous fill of {} to {}", name, arguments.getPath(), node,
              e);
    }
    return byteBuffer;
  }

  private ByteBuffer remoteSyncPreviousFill(Node node, PreviousFillRequest request,
      PreviousFillArguments arguments) {
    ByteBuffer byteBuffer = null;
    SyncDataClient syncDataClient = getSyncDataClient(node, RaftServer.getReadOperationTimeoutMS());

    try {
      byteBuffer = syncDataClient.previousFill(request);
    } catch (Exception e) {
      logger
          .error("{}: Cannot perform previous fill of {} to {}", name, arguments.getPath(), node,
              e);
    } finally {
      putBackSyncClient(syncDataClient);
    }
    return byteBuffer;
  }

  @Override
  public void closeLogManager() {
    super.closeLogManager();
    if (dataClusterServer != null) {
      dataClusterServer.closeLogManagers();
    }
  }

  private PlanExecutor getLocalExecutor() throws QueryProcessException {
    if (localExecutor == null) {
      localExecutor = new PlanExecutor();
    }
    return localExecutor;
  }

  public StartUpStatus getStartUpStatus() {
    return startUpStatus;
  }
}<|MERGE_RESOLUTION|>--- conflicted
+++ resolved
@@ -2036,11 +2036,7 @@
       }
       if (!partitionGroup.getHeader().equals(ignoredGroup)) {
         partitionGroupPathMap.computeIfAbsent(partitionGroup, g -> new ArrayList<>())
-<<<<<<< HEAD
-            .add(prefixPath);
-=======
             .add(prefixPath.getFullPath());
->>>>>>> 82706a7f
       }
     }
 
