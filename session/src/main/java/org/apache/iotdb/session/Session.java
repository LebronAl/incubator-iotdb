/*
 * Licensed to the Apache Software Foundation (ASF) under one
 * or more contributor license agreements.  See the NOTICE file
 * distributed with this work for additional information
 * regarding copyright ownership.  The ASF licenses this file
 * to you under the Apache License, Version 2.0 (the
 * "License"); you may not use this file except in compliance
 * with the License.  You may obtain a copy of the License at
 *
 *     http://www.apache.org/licenses/LICENSE-2.0
 *
 * Unless required by applicable law or agreed to in writing,
 * software distributed under the License is distributed on an
 * "AS IS" BASIS, WITHOUT WARRANTIES OR CONDITIONS OF ANY
 * KIND, either express or implied.  See the License for the
 * specific language governing permissions and limitations
 * under the License.
 */
package org.apache.iotdb.session;

import java.nio.ByteBuffer;
import java.time.ZoneId;
import java.util.ArrayList;
import java.util.Arrays;
import java.util.Collections;
import java.util.Comparator;
import java.util.HashMap;
import java.util.List;
import java.util.Map;
import java.util.Map.Entry;
import java.util.concurrent.atomic.AtomicReference;
import org.apache.iotdb.rpc.BatchExecutionException;
import org.apache.iotdb.rpc.IoTDBConnectionException;
import org.apache.iotdb.rpc.RedirectException;
import org.apache.iotdb.rpc.StatementExecutionException;
import org.apache.iotdb.service.rpc.thrift.EndPoint;
import org.apache.iotdb.service.rpc.thrift.TSCreateMultiTimeseriesReq;
import org.apache.iotdb.service.rpc.thrift.TSCreateTimeseriesReq;
import org.apache.iotdb.service.rpc.thrift.TSDeleteDataReq;
import org.apache.iotdb.service.rpc.thrift.TSInsertRecordReq;
import org.apache.iotdb.service.rpc.thrift.TSInsertRecordsReq;
import org.apache.iotdb.service.rpc.thrift.TSInsertStringRecordReq;
import org.apache.iotdb.service.rpc.thrift.TSInsertStringRecordsReq;
import org.apache.iotdb.service.rpc.thrift.TSInsertTabletReq;
import org.apache.iotdb.service.rpc.thrift.TSInsertTabletsReq;
import org.apache.iotdb.service.rpc.thrift.TSProtocolVersion;
import org.apache.iotdb.service.rpc.thrift.TSRawDataQueryReq;
import org.apache.iotdb.tsfile.common.conf.TSFileConfig;
import org.apache.iotdb.tsfile.exception.write.UnSupportedDataTypeException;
import org.apache.iotdb.tsfile.file.metadata.enums.CompressionType;
import org.apache.iotdb.tsfile.file.metadata.enums.TSDataType;
import org.apache.iotdb.tsfile.file.metadata.enums.TSEncoding;
import org.apache.iotdb.tsfile.utils.Binary;
import org.apache.iotdb.tsfile.utils.ReadWriteIOUtils;
import org.apache.iotdb.tsfile.write.record.Tablet;
import org.apache.iotdb.tsfile.write.schema.MeasurementSchema;
import org.slf4j.Logger;
import org.slf4j.LoggerFactory;

@SuppressWarnings({"java:S107", "java:S1135"}) // need enough parameters, ignore todos
public class Session {

  private static final Logger logger = LoggerFactory.getLogger(Session.class);
  protected static final TSProtocolVersion protocolVersion = TSProtocolVersion.IOTDB_SERVICE_PROTOCOL_V3;
  public static final String MSG_UNSUPPORTED_DATA_TYPE = "Unsupported data type:";
  protected String username;
  protected String password;
  protected int fetchSize;
  protected boolean enableRPCCompression;
  protected int connectionTimeoutInMs;

  private EndPoint defaultEndPoint;
  private SessionConnection defaultSessionConnection;
  protected boolean isClosed = true;
  private ZoneId zoneId;

  // Cluster version cache
  private SessionConnection metaSessionConnection;
  private Map<String, EndPoint> deviceIdToEndpoint;
  private Map<EndPoint, SessionConnection> endPointToSessionConnection;
  private AtomicReference<IoTDBConnectionException> tmp = new AtomicReference<>();

  public Session(String host, int rpcPort) {
    this(host, rpcPort, Config.DEFAULT_USER, Config.DEFAULT_PASSWORD, Config.DEFAULT_FETCH_SIZE, null);
  }

  public Session(String host, String rpcPort, String username, String password) {
    this(host, Integer.parseInt(rpcPort), username, password, Config.DEFAULT_FETCH_SIZE, null);
  }

  public Session(String host, int rpcPort, String username, String password) {
    this(host, rpcPort, username, password, Config.DEFAULT_FETCH_SIZE, null);
  }

  public Session(String host, int rpcPort, String username, String password, int fetchSize) {
    this(host, rpcPort, username, password, fetchSize, null);
  }

  public Session(String host, int rpcPort, String username, String password, ZoneId zoneId) {
    this(host, rpcPort, username, password, Config.DEFAULT_FETCH_SIZE, zoneId);
  }

  public Session(String host, int rpcPort, String username, String password, int fetchSize, ZoneId zoneId) {
    this.defaultEndPoint = new EndPoint(host, rpcPort);
    this.username = username;
    this.password = password;
    this.fetchSize = fetchSize;
    this.zoneId = zoneId;
  }

  public synchronized void open() throws IoTDBConnectionException {
    open(false, Config.DEFAULT_TIMEOUT_MS);
  }

  public synchronized void open(boolean enableRPCCompression) throws IoTDBConnectionException {
    open(enableRPCCompression, Config.DEFAULT_TIMEOUT_MS);
  }

  private synchronized void open(boolean enableRPCCompression, int connectionTimeoutInMs)
      throws IoTDBConnectionException {
    if (!isClosed) {
      return;
    }

    this.enableRPCCompression = enableRPCCompression;
    this.connectionTimeoutInMs = connectionTimeoutInMs;
    defaultSessionConnection = new SessionConnection(this, defaultEndPoint, zoneId);
    metaSessionConnection = defaultSessionConnection;
    isClosed = false;
    if (Config.DEFAULT_CACHE_LEADER_MODE) {
      deviceIdToEndpoint = new HashMap<>();
      endPointToSessionConnection = new HashMap<>();
      endPointToSessionConnection.put(defaultEndPoint, defaultSessionConnection);
    }
  }

  public synchronized void close() throws IoTDBConnectionException {
    if (isClosed) {
      return;
    }
    try {
      if (Config.DEFAULT_CACHE_LEADER_MODE) {
        for (SessionConnection sessionConnection : endPointToSessionConnection.values()) {
          sessionConnection.close();
        }
      } else {
        defaultSessionConnection.close();
      }
    } finally {
      isClosed = true;
    }
  }

  public synchronized String getTimeZone()
      throws StatementExecutionException, IoTDBConnectionException {
    return defaultSessionConnection.getTimeZone();
  }

  public synchronized void setTimeZone(String zoneId)
      throws StatementExecutionException, IoTDBConnectionException {
    defaultSessionConnection.setTimeZone(zoneId);
  }

  public void setStorageGroup(String storageGroup)
      throws IoTDBConnectionException, StatementExecutionException {
    try {
      metaSessionConnection.setStorageGroup(storageGroup);
    } catch (RedirectException e) {
      handleMetaRedirection(storageGroup, e);
    }
  }

  public void deleteStorageGroup(String storageGroup)
      throws IoTDBConnectionException, StatementExecutionException {
    try {
      metaSessionConnection.deleteStorageGroups(Collections.singletonList(storageGroup));
    } catch (RedirectException e) {
      handleMetaRedirection(storageGroup, e);
    }
  }

  public void deleteStorageGroups(List<String> storageGroups)
      throws IoTDBConnectionException, StatementExecutionException {
    try {
      metaSessionConnection.deleteStorageGroups(storageGroups);
    } catch (RedirectException e) {
      handleMetaRedirection(storageGroups.toString(), e);
    }
  }

  public void createTimeseries(String path, TSDataType dataType,
      TSEncoding encoding, CompressionType compressor)
      throws IoTDBConnectionException, StatementExecutionException {
    TSCreateTimeseriesReq request = genTSCreateTimeseriesReq(path, dataType, encoding, compressor,
        null, null, null, null);
    defaultSessionConnection.createTimeseries(request);
  }

  public void createTimeseries(String path, TSDataType dataType,
      TSEncoding encoding, CompressionType compressor, Map<String, String> props,
      Map<String, String> tags, Map<String, String> attributes, String measurementAlias)
      throws IoTDBConnectionException, StatementExecutionException {
    TSCreateTimeseriesReq request = genTSCreateTimeseriesReq(path, dataType, encoding, compressor,
        props, tags, attributes, measurementAlias);
    defaultSessionConnection.createTimeseries(request);
  }

  private TSCreateTimeseriesReq genTSCreateTimeseriesReq(String path, TSDataType dataType,
      TSEncoding encoding, CompressionType compressor, Map<String, String> props,
      Map<String, String> tags, Map<String, String> attributes, String measurementAlias) {
    TSCreateTimeseriesReq request = new TSCreateTimeseriesReq();
    request.setPath(path);
    request.setDataType(dataType.ordinal());
    request.setEncoding(encoding.ordinal());
    request.setCompressor(compressor.ordinal());
    request.setProps(props);
    request.setTags(tags);
    request.setAttributes(attributes);
    request.setMeasurementAlias(measurementAlias);
    return request;
  }

  public void createMultiTimeseries(List<String> paths, List<TSDataType> dataTypes,
      List<TSEncoding> encodings, List<CompressionType> compressors,
      List<Map<String, String>> propsList, List<Map<String, String>> tagsList,
      List<Map<String, String>> attributesList, List<String> measurementAliasList)
      throws IoTDBConnectionException, StatementExecutionException {
    TSCreateMultiTimeseriesReq request = genTSCreateMultiTimeseriesReq(paths, dataTypes, encodings,
        compressors, propsList, tagsList, attributesList, measurementAliasList);
    defaultSessionConnection.createMultiTimeseries(request);
  }

  private TSCreateMultiTimeseriesReq genTSCreateMultiTimeseriesReq(List<String> paths,
      List<TSDataType> dataTypes,
      List<TSEncoding> encodings, List<CompressionType> compressors,
      List<Map<String, String>> propsList, List<Map<String, String>> tagsList,
      List<Map<String, String>> attributesList, List<String> measurementAliasList) {
    TSCreateMultiTimeseriesReq request = new TSCreateMultiTimeseriesReq();

    request.setPaths(paths);

    List<Integer> dataTypeOrdinals = new ArrayList<>(paths.size());
    for (TSDataType dataType : dataTypes) {
      dataTypeOrdinals.add(dataType.ordinal());
    }
    request.setDataTypes(dataTypeOrdinals);

    List<Integer> encodingOrdinals = new ArrayList<>(paths.size());
    for (TSEncoding encoding : encodings) {
      encodingOrdinals.add(encoding.ordinal());
    }
    request.setEncodings(encodingOrdinals);

    List<Integer> compressionOrdinals = new ArrayList<>(paths.size());
    for (CompressionType compression : compressors) {
      compressionOrdinals.add(compression.ordinal());
    }
    request.setCompressors(compressionOrdinals);

    request.setPropsList(propsList);
    request.setTagsList(tagsList);
    request.setAttributesList(attributesList);
    request.setMeasurementAliasList(measurementAliasList);

    return request;
  }

  public boolean checkTimeseriesExists(String path)
      throws IoTDBConnectionException, StatementExecutionException {
    return defaultSessionConnection.checkTimeseriesExists(path);
  }

  /**
   * execure query sql
   *
   * @param sql query statement
   * @return result set
   */
  public SessionDataSet executeQueryStatement(String sql)
      throws StatementExecutionException, IoTDBConnectionException {
    return defaultSessionConnection.executeQueryStatement(sql);
  }

  /**
   * execute non query statement
   *
   * @param sql non query statement
   */
  public void executeNonQueryStatement(String sql)
      throws IoTDBConnectionException, StatementExecutionException {
    defaultSessionConnection.executeNonQueryStatement(sql);
  }

  /**
   * query eg. select * from paths where time >= startTime and time < endTime time interval include
   * startTime and exclude endTime
   *
   * @param paths
   * @param startTime included
   * @param endTime   excluded
   * @return
   * @throws StatementExecutionException
   * @throws IoTDBConnectionException
   */

  public SessionDataSet executeRawDataQuery(List<String> paths, long startTime, long endTime)
      throws StatementExecutionException, IoTDBConnectionException {
    TSRawDataQueryReq request = genTSRawDataQueryReq(paths, startTime, endTime);
    return defaultSessionConnection.executeRawDataQuery(request);
  }

  private TSRawDataQueryReq genTSRawDataQueryReq(List<String> paths, long startTime, long endTime) {
    TSRawDataQueryReq request = new TSRawDataQueryReq();
    request.setPaths(paths);
    request.setStartTime(startTime);
    request.setEndTime(endTime);
    return request;
  }

  /**
   * insert data in one row, if you want to improve your performance, please use insertRecords
   * method or insertTablet method
   *
   * @see Session#insertRecords(List, List, List, List, List)
   * @see Session#insertTablet(Tablet)
   */
  public void insertRecord(String deviceId, long time, List<String> measurements,
      List<TSDataType> types,
      Object... values) throws IoTDBConnectionException, StatementExecutionException {
    TSInsertRecordReq request = genTSInsertRecordReq(deviceId, time, measurements, types,
        Arrays.asList(values));
    insertRecord(deviceId, request);
  }

  private void insertRecord(String deviceId, TSInsertRecordReq request)
      throws IoTDBConnectionException, StatementExecutionException {
    try {
      getSessionConnection(deviceId).insertRecord(request);
    } catch (RedirectException e) {
      handleRedirection(deviceId, e);
    }
  }

  private void insertRecord(String deviceId, TSInsertStringRecordReq request)
      throws IoTDBConnectionException, StatementExecutionException {
    try {
      getSessionConnection(deviceId).insertRecord(request);
    } catch (RedirectException e) {
      handleRedirection(deviceId, e);
    }
  }

  private SessionConnection getSessionConnection(String deviceId) {
    EndPoint endPoint;
    if (Config.DEFAULT_CACHE_LEADER_MODE
        && (endPoint = deviceIdToEndpoint.get(deviceId)) != null) {
      return endPointToSessionConnection.get(endPoint);
    } else {
      return defaultSessionConnection;
    }
  }

  private void handleMetaRedirection(String storageGroup, RedirectException e)
      throws IoTDBConnectionException {
    if (Config.DEFAULT_CACHE_LEADER_MODE) {
      logger.debug("storageGroup[{}]:{}", storageGroup, e.getMessage());
      SessionConnection connection = endPointToSessionConnection
          .computeIfAbsent(e.getEndPoint(), k -> {
            try {
              return new SessionConnection(this, e.getEndPoint(), zoneId);
            } catch (IoTDBConnectionException ex) {
              tmp.set(ex);
              return null;
            }
          });
      if (connection == null) {
        throw new IoTDBConnectionException(tmp.get());
      }
      metaSessionConnection = connection;
    }
  }

  private void handleRedirection(String deviceId, RedirectException e)
      throws IoTDBConnectionException {
    if (Config.DEFAULT_CACHE_LEADER_MODE) {
      logger.debug("DeviceId[{}]:{}", deviceId, e.getMessage());
      deviceIdToEndpoint.put(deviceId, e.getEndPoint());
      SessionConnection connection = endPointToSessionConnection
          .computeIfAbsent(e.getEndPoint(), k -> {
            try {
              return new SessionConnection(this, e.getEndPoint(), zoneId);
            } catch (IoTDBConnectionException ex) {
              tmp.set(ex);
              return null;
            }
          });
      if (connection == null) {
        throw new IoTDBConnectionException(tmp.get());
      }
    }
  }

  /**
   * insert data in one row, if you want improve your performance, please use insertInBatch method
   * or insertBatch method
   *
   * @see Session#insertRecords(List, List, List, List, List)
   * @see Session#insertTablet(Tablet)
   */
  public void insertRecord(String deviceId, long time, List<String> measurements,
      List<TSDataType> types,
      List<Object> values) throws IoTDBConnectionException, StatementExecutionException {
    TSInsertRecordReq request = genTSInsertRecordReq(deviceId, time, measurements, types, values);
    insertRecord(deviceId, request);
  }

  private TSInsertRecordReq genTSInsertRecordReq(String deviceId, long time,
      List<String> measurements,
      List<TSDataType> types,
      List<Object> values) throws IoTDBConnectionException {
    TSInsertRecordReq request = new TSInsertRecordReq();
    request.setDeviceId(deviceId);
    request.setTimestamp(time);
    request.setMeasurements(measurements);
    ByteBuffer buffer = ByteBuffer.allocate(calculateLength(types, values));
    putValues(types, values, buffer);
    request.setValues(buffer);
    return request;
  }

  /**
   * insert data in one row, if you want improve your performance, please use insertInBatch method
   * or insertBatch method
   *
   * @see Session#insertRecords(List, List, List, List, List)
   * @see Session#insertTablet(Tablet)
   */
  public void insertRecord(String deviceId, long time, List<String> measurements,
      List<String> values) throws IoTDBConnectionException, StatementExecutionException {
    TSInsertStringRecordReq request = genTSInsertStringRecordReq(deviceId, time, measurements,
        values);
    insertRecord(deviceId, request);
  }

  private TSInsertStringRecordReq genTSInsertStringRecordReq(String deviceId, long time,
      List<String> measurements, List<String> values) {
    TSInsertStringRecordReq request = new TSInsertStringRecordReq();
    request.setDeviceId(deviceId);
    request.setTimestamp(time);
    request.setMeasurements(measurements);
    request.setValues(values);
    return request;
  }

  /**
   * Insert multiple rows, which can reduce the overhead of network. This method is just like jdbc
   * executeBatch, we pack some insert request in batch and send them to server. If you want improve
   * your performance, please see insertTablet method
   * <p>
   * Each row is independent, which could have different deviceId, time, number of measurements
   *
   * @see Session#insertTablet(Tablet)
   */
  public void insertRecords(List<String> deviceIds, List<Long> times,
      List<List<String>> measurementsList, List<List<String>> valuesList)
      throws IoTDBConnectionException, StatementExecutionException {
    int len = deviceIds.size();
    if (len != times.size() || len != measurementsList.size() || len != valuesList.size()) {
      throw new IllegalArgumentException(
          "deviceIds, times, measurementsList and valuesList's size should be equal");
    }
    if (Config.DEFAULT_CACHE_LEADER_MODE) {
      Map<String, TSInsertStringRecordsReq> deviceGroup = new HashMap<>();
      for (int i = 0; i < deviceIds.size(); i++) {
        TSInsertStringRecordsReq request = deviceGroup
            .computeIfAbsent(deviceIds.get(i), k -> new TSInsertStringRecordsReq());
        updateTSInsertStringRecordsReq(request, deviceIds.get(i), times.get(i),
            measurementsList.get(i), valuesList.get(i));
      }
      //TODO parallel
      for (Entry<String, TSInsertStringRecordsReq> entry : deviceGroup.entrySet()) {
        try {
          getSessionConnection(entry.getKey()).insertRecords(entry.getValue());
        } catch (RedirectException e) {
          handleRedirection(entry.getKey(), e);
        }
      }
    } else {
      TSInsertStringRecordsReq request = genTSInsertStringRecordsReq(deviceIds, times,
          measurementsList, valuesList);
      try {
        defaultSessionConnection.insertRecords(request);
      } catch (RedirectException ignored) {
        // ignore
      }
    }
  }

  private TSInsertStringRecordsReq genTSInsertStringRecordsReq(List<String> deviceId,
      List<Long> time,
      List<List<String>> measurements, List<List<String>> values) {
    TSInsertStringRecordsReq request = new TSInsertStringRecordsReq();
    request.setDeviceIds(deviceId);
    request.setTimestamps(time);
    request.setMeasurementsList(measurements);
    request.setValuesList(values);
    return request;
  }

  private void updateTSInsertStringRecordsReq(TSInsertStringRecordsReq request,
      String deviceId, long time,
      List<String> measurements, List<String> values) {
    request.addToDeviceIds(deviceId);
    request.addToTimestamps(time);
    request.addToMeasurementsList(measurements);
    request.addToValuesList(values);
  }

  /**
   * Insert multiple rows, which can reduce the overhead of network. This method is just like jdbc
   * executeBatch, we pack some insert request in batch and send them to server. If you want improve
   * your performance, please see insertTablet method
   * <p>
   * Each row is independent, which could have different deviceId, time, number of measurements
   *
   * @see Session#insertTablet(Tablet)
   */
  public void insertRecords(List<String> deviceIds, List<Long> times,
      List<List<String>> measurementsList, List<List<TSDataType>> typesList,
      List<List<Object>> valuesList)
      throws IoTDBConnectionException, StatementExecutionException {
    int len = deviceIds.size();
    if (len != times.size() || len != measurementsList.size() || len != valuesList.size()) {
      throw new IllegalArgumentException(
          "deviceIds, times, measurementsList and valuesList's size should be equal");
    }
    if (Config.DEFAULT_CACHE_LEADER_MODE) {
      Map<String, TSInsertRecordsReq> deviceGroup = new HashMap<>();
      for (int i = 0; i < deviceIds.size(); i++) {
        TSInsertRecordsReq request = deviceGroup
            .computeIfAbsent(deviceIds.get(i), k -> new TSInsertRecordsReq());
        updateTSInsertRecordsReq(request, deviceIds.get(i), times.get(i),
            measurementsList.get(i), typesList.get(i), valuesList.get(i));
      }
      //TODO parallel
      for (Entry<String, TSInsertRecordsReq> entry : deviceGroup.entrySet()) {
        try {
          getSessionConnection(entry.getKey()).insertRecords(entry.getValue());
        } catch (RedirectException e) {
          handleRedirection(entry.getKey(), e);
        }
      }
    } else {
      TSInsertRecordsReq request = genTSInsertRecordsReq(deviceIds, times, measurementsList,
          typesList, valuesList);
      try {
        defaultSessionConnection
            .insertRecords(request);
      } catch (RedirectException ignored) {
        // ignore
      }
    }
  }

  private TSInsertRecordsReq genTSInsertRecordsReq(List<String> deviceIds, List<Long> times,
      List<List<String>> measurementsList, List<List<TSDataType>> typesList,
      List<List<Object>> valuesList) throws IoTDBConnectionException {
    TSInsertRecordsReq request = new TSInsertRecordsReq();
    request.setDeviceIds(deviceIds);
    request.setTimestamps(times);
    request.setMeasurementsList(measurementsList);
    List<ByteBuffer> buffersList = new ArrayList<>();
    for (int i = 0; i < measurementsList.size(); i++) {
      ByteBuffer buffer = ByteBuffer.allocate(calculateLength(typesList.get(i), valuesList.get(i)));
      putValues(typesList.get(i), valuesList.get(i), buffer);
      buffersList.add(buffer);
    }
    request.setValuesList(buffersList);
    return request;
  }

  private void updateTSInsertRecordsReq(TSInsertRecordsReq request, String deviceId, Long time,
      List<String> measurements, List<TSDataType> types,
      List<Object> values) throws IoTDBConnectionException {
    request.addToDeviceIds(deviceId);
    request.addToTimestamps(time);
    request.addToMeasurementsList(measurements);
    ByteBuffer buffer = ByteBuffer.allocate(calculateLength(types, values));
    putValues(types, values, buffer);
    request.addToValuesList(buffer);
  }

  /**
   * insert the data of a device. For each timestamp, the number of measurements is the same.
   * <p>
   * a Tablet example: device1 time s1, s2, s3 1,   1,  1,  1 2,   2,  2,  2 3,   3,  3,  3
   * <p/>
   * times in Tablet may be not in ascending order
   *
   * @param tablet data batch
   */
  public void insertTablet(Tablet tablet)
      throws StatementExecutionException, IoTDBConnectionException {
    TSInsertTabletReq request = genTSInsertTabletReq(tablet, false);
    EndPoint endPoint;
    try {
      if (Config.DEFAULT_CACHE_LEADER_MODE
          && (endPoint = deviceIdToEndpoint.get(tablet.deviceId)) != null) {
        endPointToSessionConnection.get(endPoint).insertTablet(request);
      } else {
        defaultSessionConnection.insertTablet(request);
      }
    } catch (RedirectException e) {
      handleRedirection(tablet.deviceId, e);
    }
  }

  /**
   * insert a Tablet
   *
   * @param tablet data batch
   * @param sorted whether times in Tablet are in ascending order
   */
  public void insertTablet(Tablet tablet, boolean sorted)
      throws IoTDBConnectionException, StatementExecutionException {
    TSInsertTabletReq request = genTSInsertTabletReq(tablet, sorted);
    EndPoint endPoint;
    try {
      if (Config.DEFAULT_CACHE_LEADER_MODE
          && (endPoint = deviceIdToEndpoint.get(tablet.deviceId)) != null) {
        endPointToSessionConnection.get(endPoint).insertTablet(request);
      } else {
        defaultSessionConnection.insertTablet(request);
      }
    } catch (RedirectException e) {
      handleRedirection(tablet.deviceId, e);
    }
  }

  private TSInsertTabletReq genTSInsertTabletReq(Tablet tablet, boolean sorted)
      throws BatchExecutionException {
    if (sorted) {
      checkSortedThrowable(tablet);
    } else {
      sortTablet(tablet);
    }

    TSInsertTabletReq request = new TSInsertTabletReq();
    request.setDeviceId(tablet.deviceId);
    for (MeasurementSchema measurementSchema : tablet.getSchemas()) {
      request.addToMeasurements(measurementSchema.getMeasurementId());
      request.addToTypes(measurementSchema.getType().ordinal());
    }
    request.setTimestamps(SessionUtils.getTimeBuffer(tablet));
    request.setValues(SessionUtils.getValueBuffer(tablet));
    request.setSize(tablet.rowSize);
    return request;
  }

  /**
   * insert the data of several deivces. Given a deivce, for each timestamp, the number of
   * measurements is the same.
   * <p>
   * Times in each Tablet may not be in ascending order
   *
   * @param tablets data batch in multiple device
   */
  public void insertTablets(Map<String, Tablet> tablets)
      throws IoTDBConnectionException, StatementExecutionException {
    insertTablets(tablets, false);
  }


  /**
   * insert the data of several devices. Given a device, for each timestamp, the number of
   * measurements is the same.
   *
   * @param tablets data batch in multiple device
   * @param sorted  whether times in each Tablet are in ascending order
   */
  public void insertTablets(Map<String, Tablet> tablets, boolean sorted)
      throws IoTDBConnectionException, StatementExecutionException {
    if (Config.DEFAULT_CACHE_LEADER_MODE) {
      Map<String, TSInsertTabletsReq> tabletGroup = new HashMap<>();
      for (Entry<String, Tablet> entry : tablets.entrySet()) {
        TSInsertTabletsReq request = tabletGroup
            .computeIfAbsent(entry.getKey(), k -> new TSInsertTabletsReq());
        updateTSInsertTabletsReq(request, entry.getValue(), sorted);
      }
      EndPoint endPoint;
      //TODO parallel
      for (Entry<String, TSInsertTabletsReq> entry : tabletGroup.entrySet()) {
        try {
          if ((endPoint = deviceIdToEndpoint.get(entry.getKey())) != null) {
            endPointToSessionConnection.get(endPoint).insertTablets(entry.getValue());
          } else {
            defaultSessionConnection.insertTablets(entry.getValue());
          }
        } catch (RedirectException e) {
          handleRedirection(entry.getKey(), e);
        }
      }
    } else {
      TSInsertTabletsReq request = genTSInsertTabletsReq(new ArrayList<>(tablets.values()), sorted);
      try {
        defaultSessionConnection.insertTablets(request);
      } catch (RedirectException ignored) {
        // ignored
      }
    }
  }

  private TSInsertTabletsReq genTSInsertTabletsReq(List<Tablet> tablets, boolean sorted)
      throws BatchExecutionException {
    TSInsertTabletsReq request = new TSInsertTabletsReq();

    for (Tablet tablet : tablets) {
      updateTSInsertTabletsReq(request, tablet, sorted);
    }
    return request;
  }

  private void updateTSInsertTabletsReq(TSInsertTabletsReq request, Tablet tablet, boolean sorted)
      throws BatchExecutionException {
    if (sorted) {
      checkSortedThrowable(tablet);
    } else {
      sortTablet(tablet);
    }

    request.addToDeviceIds(tablet.deviceId);
    List<String> measurements = new ArrayList<>();
    List<Integer> dataTypes = new ArrayList<>();
    for (MeasurementSchema measurementSchema : tablet.getSchemas()) {
      measurements.add(measurementSchema.getMeasurementId());
      dataTypes.add(measurementSchema.getType().ordinal());
    }
    request.addToMeasurementsList(measurements);
    request.addToTypesList(dataTypes);
    request.addToTimestampsList(SessionUtils.getTimeBuffer(tablet));
    request.addToValuesList(SessionUtils.getValueBuffer(tablet));
    request.addToSizeList(tablet.rowSize);
  }

  /**
   * This method NOT insert data into database and the server just return after accept the request,
   * this method should be used to test other time cost in client
   */
  public void testInsertTablet(Tablet tablet)
      throws IoTDBConnectionException, StatementExecutionException {
    testInsertTablet(tablet, false);
  }

  /**
   * This method NOT insert data into database and the server just return after accept the request,
   * this method should be used to test other time cost in client
   */
  public void testInsertTablet(Tablet tablet, boolean sorted)
      throws IoTDBConnectionException, StatementExecutionException {
    TSInsertTabletReq request = genTSInsertTabletReq(tablet, sorted);
    defaultSessionConnection.testInsertTablet(request);
  }

  /**
   * This method NOT insert data into database and the server just return after accept the request,
   * this method should be used to test other time cost in client
   */
  public void testInsertTablets(Map<String, Tablet> tablets)
      throws IoTDBConnectionException, StatementExecutionException {
    testInsertTablets(tablets, false);
  }

  /**
   * This method NOT insert data into database and the server just return after accept the request,
   * this method should be used to test other time cost in client
   */
  public void testInsertTablets(Map<String, Tablet> tablets, boolean sorted)
      throws IoTDBConnectionException, StatementExecutionException {
    TSInsertTabletsReq request = genTSInsertTabletsReq(new ArrayList<>(tablets.values()), sorted);
    defaultSessionConnection.testInsertTablets(request);
  }

  /**
   * This method NOT insert data into database and the server just return after accept the request,
   * this method should be used to test other time cost in client
   */
  public void testInsertRecords(List<String> deviceIds, List<Long> times,
      List<List<String>> measurementsList, List<List<String>> valuesList)
      throws IoTDBConnectionException, StatementExecutionException {
    TSInsertStringRecordsReq request = genTSInsertStringRecordsReq(deviceIds, times,
        measurementsList, valuesList);
    defaultSessionConnection.testInsertRecords(request);
  }

  /**
   * This method NOT insert data into database and the server just return after accept the request,
   * this method should be used to test other time cost in client
   */
  public void testInsertRecords(List<String> deviceIds, List<Long> times,
      List<List<String>> measurementsList, List<List<TSDataType>> typesList,
      List<List<Object>> valuesList)
      throws IoTDBConnectionException, StatementExecutionException {
    TSInsertRecordsReq request = genTSInsertRecordsReq(deviceIds, times, measurementsList,
        typesList, valuesList);
    defaultSessionConnection.testInsertRecords(request);
  }

  /**
   * This method NOT insert data into database and the server just return after accept the request,
   * this method should be used to test other time cost in client
   */
  public void testInsertRecord(String deviceId, long time, List<String> measurements,
      List<String> values) throws IoTDBConnectionException, StatementExecutionException {
    TSInsertStringRecordReq request = genTSInsertStringRecordReq(deviceId, time, measurements,
        values);
    defaultSessionConnection.testInsertRecord(request);
  }

  /**
   * This method NOT insert data into database and the server just return after accept the request,
   * this method should be used to test other time cost in client
   */
  public void testInsertRecord(String deviceId, long time, List<String> measurements,
      List<TSDataType> types, List<Object> values)
      throws IoTDBConnectionException, StatementExecutionException {
    TSInsertRecordReq request = genTSInsertRecordReq(deviceId, time, measurements, types, values);
    defaultSessionConnection.testInsertRecord(request);
  }

  /**
   * delete a timeseries, including data and schema
   *
   * @param path timeseries to delete, should be a whole path
   */
  public void deleteTimeseries(String path)
      throws IoTDBConnectionException, StatementExecutionException {
    defaultSessionConnection.deleteTimeseries(Collections.singletonList(path));
  }

  /**
   * delete some timeseries, including data and schema
   *
   * @param paths timeseries to delete, should be a whole path
   */
  public void deleteTimeseries(List<String> paths)
      throws IoTDBConnectionException, StatementExecutionException {
    defaultSessionConnection.deleteTimeseries(paths);
  }

  /**
   * delete data <= time in one timeseries
   *
   * @param path    data in which time series to delete
   * @param endTime data with time stamp less than or equal to time will be deleted
   */
  public void deleteData(String path, long endTime)
      throws IoTDBConnectionException, StatementExecutionException {
    deleteData(Collections.singletonList(path), Long.MIN_VALUE, endTime);
  }

  /**
   * delete data <= time in multiple timeseries
   *
   * @param paths   data in which time series to delete
   * @param endTime data with time stamp less than or equal to time will be deleted
   */
  public void deleteData(List<String> paths, long endTime)
      throws IoTDBConnectionException, StatementExecutionException {
    deleteData(paths, Long.MIN_VALUE, endTime);
  }

  /**
   * delete data >= startTime and data <= endTime in multiple timeseries
   *
   * @param paths     data in which time series to delete
   * @param startTime delete range start time
   * @param endTime   delete range end time
   */
  public void deleteData(List<String> paths, long startTime, long endTime)
      throws IoTDBConnectionException, StatementExecutionException {
    TSDeleteDataReq request = genTSDeleteDataReq(paths, startTime, endTime);
    defaultSessionConnection.deleteData(request);
  }

  private TSDeleteDataReq genTSDeleteDataReq(List<String> paths, long startTime, long endTime) {
    TSDeleteDataReq request = new TSDeleteDataReq();
    request.setPaths(paths);
    request.setStartTime(startTime);
    request.setEndTime(endTime);
<<<<<<< HEAD
    return request;
=======

    try {
      RpcUtils.verifySuccess(client.deleteData(request));
    } catch (TException e) {
      throw new IoTDBConnectionException(e);
    }
  }

  public void setStorageGroup(String storageGroupId)
      throws IoTDBConnectionException, StatementExecutionException {
    try {
      RpcUtils.verifySuccess(client.setStorageGroup(sessionId, storageGroupId));
    } catch (TException e) {
      throw new IoTDBConnectionException(e);
    }
  }


  public void deleteStorageGroup(String storageGroup)
      throws IoTDBConnectionException, StatementExecutionException {
    List<String> groups = new ArrayList<>();
    groups.add(storageGroup);
    deleteStorageGroups(groups);
  }

  public void deleteStorageGroups(List<String> storageGroup)
      throws IoTDBConnectionException, StatementExecutionException {
    try {
      RpcUtils.verifySuccess(client.deleteStorageGroups(sessionId, storageGroup));
    } catch (TException e) {
      throw new IoTDBConnectionException(e);
    }
  }

  public void createTimeseries(String path, TSDataType dataType,
      TSEncoding encoding, CompressionType compressor)
      throws IoTDBConnectionException, StatementExecutionException {
    createTimeseries(path, dataType, encoding, compressor, null, null, null, null);
  }

  public void createTimeseries(String path, TSDataType dataType,
      TSEncoding encoding, CompressionType compressor, Map<String, String> props,
      Map<String, String> tags, Map<String, String> attributes, String measurementAlias)
      throws IoTDBConnectionException, StatementExecutionException {
    TSCreateTimeseriesReq request = new TSCreateTimeseriesReq();
    request.setSessionId(sessionId);
    request.setPath(path);
    request.setDataType(dataType.ordinal());
    request.setEncoding(encoding.ordinal());
    request.setCompressor(compressor.ordinal());
    request.setProps(props);
    request.setTags(tags);
    request.setAttributes(attributes);
    request.setMeasurementAlias(measurementAlias);

    try {
      RpcUtils.verifySuccess(client.createTimeseries(request));
    } catch (TException e) {
      throw new IoTDBConnectionException(e);
    }
  }

  public void createMultiTimeseries(List<String> paths, List<TSDataType> dataTypes,
      List<TSEncoding> encodings, List<CompressionType> compressors,
      List<Map<String, String>> propsList, List<Map<String, String>> tagsList,
      List<Map<String, String>> attributesList, List<String> measurementAliasList)
      throws IoTDBConnectionException, StatementExecutionException {

    TSCreateMultiTimeseriesReq request = new TSCreateMultiTimeseriesReq();
    request.setSessionId(sessionId);
    request.setPaths(paths);

    List<Integer> dataTypeOrdinals = new ArrayList<>(paths.size());
    for (TSDataType dataType : dataTypes) {
      dataTypeOrdinals.add(dataType.ordinal());
    }
    request.setDataTypes(dataTypeOrdinals);

    List<Integer> encodingOrdinals = new ArrayList<>(paths.size());
    for (TSEncoding encoding : encodings) {
      encodingOrdinals.add(encoding.ordinal());
    }
    request.setEncodings(encodingOrdinals);

    List<Integer> compressionOrdinals = new ArrayList<>(paths.size());
    for (CompressionType compression : compressors) {
      compressionOrdinals.add(compression.ordinal());
    }
    request.setCompressors(compressionOrdinals);

    request.setPropsList(propsList);
    request.setTagsList(tagsList);
    request.setAttributesList(attributesList);
    request.setMeasurementAliasList(measurementAliasList);

    try {
      RpcUtils.verifySuccess(client.createMultiTimeseries(request));
    } catch (TException e) {
      throw new IoTDBConnectionException(e);
    }
  }

  public boolean checkTimeseriesExists(String path)
      throws IoTDBConnectionException, StatementExecutionException {
    SessionDataSet dataSet = executeQueryStatement(String.format("SHOW TIMESERIES %s", path));
    boolean result = dataSet.hasNext();
    dataSet.closeOperationHandle();
    return result;
  }

  public synchronized String getTimeZone() {
    if (zoneId == null) {
      zoneId = ZoneId.systemDefault();
    }
    return zoneId.toString();
  }

  public synchronized void setTimeZone(String zoneId)
      throws StatementExecutionException, IoTDBConnectionException {
    TSSetTimeZoneReq req = new TSSetTimeZoneReq(sessionId, zoneId);
    TSStatus resp;
    try {
      resp = client.setTimeZone(req);
    } catch (TException e) {
      throw new IoTDBConnectionException(e);
    }
    RpcUtils.verifySuccess(resp);
    this.zoneId = ZoneId.of(zoneId);
  }


  /**
   * execure query sql
   *
   * @param sql query statement
   * @return result set
   */
  public SessionDataSet executeQueryStatement(String sql)
      throws StatementExecutionException, IoTDBConnectionException {

    TSExecuteStatementReq execReq = new TSExecuteStatementReq(sessionId, sql, statementId);

    execReq.setFetchSize(fetchSize);
    TSExecuteStatementResp execResp;
    try {
      execResp = client.executeQueryStatement(execReq);
    } catch (TException e) {
      if (reconnect()) {
        try {
          execResp = client.executeQueryStatement(execReq);
        } catch (TException tException) {
          throw new IoTDBConnectionException(tException);
        }
      } else {
        throw new IoTDBConnectionException(
            "Fail to reconnect to server. Please check server status");
      }
    }

    RpcUtils.verifySuccess(execResp.getStatus());
    return new SessionDataSet(sql, execResp.getColumns(), execResp.getDataTypeList(),
        execResp.columnNameIndexMap,
        execResp.getQueryId(), client, sessionId, execResp.queryDataSet,
        execResp.isIgnoreTimeStamp());
>>>>>>> ebf63b12
  }

  private int calculateLength(List<TSDataType> types, List<Object> values)
      throws IoTDBConnectionException {
    int res = 0;
    for (int i = 0; i < types.size(); i++) {
      // types
      res += Short.BYTES;
      switch (types.get(i)) {
        case BOOLEAN:
          res += 1;
          break;
        case INT32:
          res += Integer.BYTES;
          break;
        case INT64:
          res += Long.BYTES;
          break;
        case FLOAT:
          res += Float.BYTES;
          break;
        case DOUBLE:
          res += Double.BYTES;
          break;
        case TEXT:
          res += Integer.BYTES;
          res += ((String) values.get(i)).getBytes(TSFileConfig.STRING_CHARSET).length;
          break;
        default:
          throw new IoTDBConnectionException(MSG_UNSUPPORTED_DATA_TYPE + types.get(i));
      }
    }
    return res;
  }

  /**
   * put value in buffer
   *
   * @param types  types list
   * @param values values list
   * @param buffer buffer to insert
   * @throws IoTDBConnectionException
   */
  private void putValues(List<TSDataType> types, List<Object> values, ByteBuffer buffer)
      throws IoTDBConnectionException {
    for (int i = 0; i < values.size(); i++) {
      ReadWriteIOUtils.write(types.get(i), buffer);
      switch (types.get(i)) {
        case BOOLEAN:
          ReadWriteIOUtils.write((Boolean) values.get(i), buffer);
          break;
        case INT32:
          ReadWriteIOUtils.write((Integer) values.get(i), buffer);
          break;
        case INT64:
          ReadWriteIOUtils.write((Long) values.get(i), buffer);
          break;
        case FLOAT:
          ReadWriteIOUtils.write((Float) values.get(i), buffer);
          break;
        case DOUBLE:
          ReadWriteIOUtils.write((Double) values.get(i), buffer);
          break;
        case TEXT:
          byte[] bytes = ((String) values.get(i)).getBytes(TSFileConfig.STRING_CHARSET);
          ReadWriteIOUtils.write(bytes.length, buffer);
          buffer.put(bytes);
          break;
        default:
          throw new IoTDBConnectionException(MSG_UNSUPPORTED_DATA_TYPE + types.get(i));
      }
    }
    buffer.flip();
  }

  /**
   * check whether the batch has been sorted
   *
   * @return whether the batch has been sorted
   */
  private boolean checkSorted(Tablet tablet) {
    for (int i = 1; i < tablet.rowSize; i++) {
      if (tablet.timestamps[i] < tablet.timestamps[i - 1]) {
        return false;
      }
    }
    return true;
  }

  private void checkSortedThrowable(Tablet tablet) throws BatchExecutionException {
    if (!checkSorted(tablet)) {
      throw new BatchExecutionException("Times in Tablet are not in ascending order");
    }
  }

  protected void sortTablet(Tablet tablet) {
    /*
     * following part of code sort the batch data by time,
     * so we can insert continuous data in value list to get a better performance
     */
    // sort to get index, and use index to sort value list
    Integer[] index = new Integer[tablet.rowSize];
    for (int i = 0; i < tablet.rowSize; i++) {
      index[i] = i;
    }
    Arrays.sort(index, Comparator.comparingLong(o -> tablet.timestamps[o]));
    Arrays.sort(tablet.timestamps, 0, tablet.rowSize);
    for (int i = 0; i < tablet.getSchemas().size(); i++) {
      tablet.values[i] =
          sortList(tablet.values[i], tablet.getSchemas().get(i).getType(), index);
    }
  }

  /**
   * sort value list by index
   *
   * @param valueList value list
   * @param dataType  data type
   * @param index     index
   * @return sorted list
   */
  private Object sortList(Object valueList, TSDataType dataType, Integer[] index) {
    switch (dataType) {
      case BOOLEAN:
        boolean[] boolValues = (boolean[]) valueList;
        boolean[] sortedValues = new boolean[boolValues.length];
        for (int i = 0; i < index.length; i++) {
          sortedValues[i] = boolValues[index[i]];
        }
        return sortedValues;
      case INT32:
        int[] intValues = (int[]) valueList;
        int[] sortedIntValues = new int[intValues.length];
        for (int i = 0; i < index.length; i++) {
          sortedIntValues[i] = intValues[index[i]];
        }
        return sortedIntValues;
      case INT64:
        long[] longValues = (long[]) valueList;
        long[] sortedLongValues = new long[longValues.length];
        for (int i = 0; i < index.length; i++) {
          sortedLongValues[i] = longValues[index[i]];
        }
        return sortedLongValues;
      case FLOAT:
        float[] floatValues = (float[]) valueList;
        float[] sortedFloatValues = new float[floatValues.length];
        for (int i = 0; i < index.length; i++) {
          sortedFloatValues[i] = floatValues[index[i]];
        }
        return sortedFloatValues;
      case DOUBLE:
        double[] doubleValues = (double[]) valueList;
        double[] sortedDoubleValues = new double[doubleValues.length];
        for (int i = 0; i < index.length; i++) {
          sortedDoubleValues[i] = doubleValues[index[i]];
        }
        return sortedDoubleValues;
      case TEXT:
        Binary[] binaryValues = (Binary[]) valueList;
        Binary[] sortedBinaryValues = new Binary[binaryValues.length];
        for (int i = 0; i < index.length; i++) {
          sortedBinaryValues[i] = binaryValues[index[i]];
        }
        return sortedBinaryValues;
      default:
        throw new UnSupportedDataTypeException(MSG_UNSUPPORTED_DATA_TYPE + dataType);
    }
  }
}<|MERGE_RESOLUTION|>--- conflicted
+++ resolved
@@ -887,174 +887,7 @@
     request.setPaths(paths);
     request.setStartTime(startTime);
     request.setEndTime(endTime);
-<<<<<<< HEAD
     return request;
-=======
-
-    try {
-      RpcUtils.verifySuccess(client.deleteData(request));
-    } catch (TException e) {
-      throw new IoTDBConnectionException(e);
-    }
-  }
-
-  public void setStorageGroup(String storageGroupId)
-      throws IoTDBConnectionException, StatementExecutionException {
-    try {
-      RpcUtils.verifySuccess(client.setStorageGroup(sessionId, storageGroupId));
-    } catch (TException e) {
-      throw new IoTDBConnectionException(e);
-    }
-  }
-
-
-  public void deleteStorageGroup(String storageGroup)
-      throws IoTDBConnectionException, StatementExecutionException {
-    List<String> groups = new ArrayList<>();
-    groups.add(storageGroup);
-    deleteStorageGroups(groups);
-  }
-
-  public void deleteStorageGroups(List<String> storageGroup)
-      throws IoTDBConnectionException, StatementExecutionException {
-    try {
-      RpcUtils.verifySuccess(client.deleteStorageGroups(sessionId, storageGroup));
-    } catch (TException e) {
-      throw new IoTDBConnectionException(e);
-    }
-  }
-
-  public void createTimeseries(String path, TSDataType dataType,
-      TSEncoding encoding, CompressionType compressor)
-      throws IoTDBConnectionException, StatementExecutionException {
-    createTimeseries(path, dataType, encoding, compressor, null, null, null, null);
-  }
-
-  public void createTimeseries(String path, TSDataType dataType,
-      TSEncoding encoding, CompressionType compressor, Map<String, String> props,
-      Map<String, String> tags, Map<String, String> attributes, String measurementAlias)
-      throws IoTDBConnectionException, StatementExecutionException {
-    TSCreateTimeseriesReq request = new TSCreateTimeseriesReq();
-    request.setSessionId(sessionId);
-    request.setPath(path);
-    request.setDataType(dataType.ordinal());
-    request.setEncoding(encoding.ordinal());
-    request.setCompressor(compressor.ordinal());
-    request.setProps(props);
-    request.setTags(tags);
-    request.setAttributes(attributes);
-    request.setMeasurementAlias(measurementAlias);
-
-    try {
-      RpcUtils.verifySuccess(client.createTimeseries(request));
-    } catch (TException e) {
-      throw new IoTDBConnectionException(e);
-    }
-  }
-
-  public void createMultiTimeseries(List<String> paths, List<TSDataType> dataTypes,
-      List<TSEncoding> encodings, List<CompressionType> compressors,
-      List<Map<String, String>> propsList, List<Map<String, String>> tagsList,
-      List<Map<String, String>> attributesList, List<String> measurementAliasList)
-      throws IoTDBConnectionException, StatementExecutionException {
-
-    TSCreateMultiTimeseriesReq request = new TSCreateMultiTimeseriesReq();
-    request.setSessionId(sessionId);
-    request.setPaths(paths);
-
-    List<Integer> dataTypeOrdinals = new ArrayList<>(paths.size());
-    for (TSDataType dataType : dataTypes) {
-      dataTypeOrdinals.add(dataType.ordinal());
-    }
-    request.setDataTypes(dataTypeOrdinals);
-
-    List<Integer> encodingOrdinals = new ArrayList<>(paths.size());
-    for (TSEncoding encoding : encodings) {
-      encodingOrdinals.add(encoding.ordinal());
-    }
-    request.setEncodings(encodingOrdinals);
-
-    List<Integer> compressionOrdinals = new ArrayList<>(paths.size());
-    for (CompressionType compression : compressors) {
-      compressionOrdinals.add(compression.ordinal());
-    }
-    request.setCompressors(compressionOrdinals);
-
-    request.setPropsList(propsList);
-    request.setTagsList(tagsList);
-    request.setAttributesList(attributesList);
-    request.setMeasurementAliasList(measurementAliasList);
-
-    try {
-      RpcUtils.verifySuccess(client.createMultiTimeseries(request));
-    } catch (TException e) {
-      throw new IoTDBConnectionException(e);
-    }
-  }
-
-  public boolean checkTimeseriesExists(String path)
-      throws IoTDBConnectionException, StatementExecutionException {
-    SessionDataSet dataSet = executeQueryStatement(String.format("SHOW TIMESERIES %s", path));
-    boolean result = dataSet.hasNext();
-    dataSet.closeOperationHandle();
-    return result;
-  }
-
-  public synchronized String getTimeZone() {
-    if (zoneId == null) {
-      zoneId = ZoneId.systemDefault();
-    }
-    return zoneId.toString();
-  }
-
-  public synchronized void setTimeZone(String zoneId)
-      throws StatementExecutionException, IoTDBConnectionException {
-    TSSetTimeZoneReq req = new TSSetTimeZoneReq(sessionId, zoneId);
-    TSStatus resp;
-    try {
-      resp = client.setTimeZone(req);
-    } catch (TException e) {
-      throw new IoTDBConnectionException(e);
-    }
-    RpcUtils.verifySuccess(resp);
-    this.zoneId = ZoneId.of(zoneId);
-  }
-
-
-  /**
-   * execure query sql
-   *
-   * @param sql query statement
-   * @return result set
-   */
-  public SessionDataSet executeQueryStatement(String sql)
-      throws StatementExecutionException, IoTDBConnectionException {
-
-    TSExecuteStatementReq execReq = new TSExecuteStatementReq(sessionId, sql, statementId);
-
-    execReq.setFetchSize(fetchSize);
-    TSExecuteStatementResp execResp;
-    try {
-      execResp = client.executeQueryStatement(execReq);
-    } catch (TException e) {
-      if (reconnect()) {
-        try {
-          execResp = client.executeQueryStatement(execReq);
-        } catch (TException tException) {
-          throw new IoTDBConnectionException(tException);
-        }
-      } else {
-        throw new IoTDBConnectionException(
-            "Fail to reconnect to server. Please check server status");
-      }
-    }
-
-    RpcUtils.verifySuccess(execResp.getStatus());
-    return new SessionDataSet(sql, execResp.getColumns(), execResp.getDataTypeList(),
-        execResp.columnNameIndexMap,
-        execResp.getQueryId(), client, sessionId, execResp.queryDataSet,
-        execResp.isIgnoreTimeStamp());
->>>>>>> ebf63b12
   }
 
   private int calculateLength(List<TSDataType> types, List<Object> values)
