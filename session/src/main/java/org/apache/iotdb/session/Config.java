/*
 * Licensed to the Apache Software Foundation (ASF) under one
 * or more contributor license agreements.  See the NOTICE file
 * distributed with this work for additional information
 * regarding copyright ownership.  The ASF licenses this file
 * to you under the Apache License, Version 2.0 (the
 * "License"); you may not use this file except in compliance
 * with the License.  You may obtain a copy of the License at
 *
 *      http://www.apache.org/licenses/LICENSE-2.0
 *
 * Unless required by applicable law or agreed to in writing,
 * software distributed under the License is distributed on an
 * "AS IS" BASIS, WITHOUT WARRANTIES OR CONDITIONS OF ANY
 * KIND, either express or implied.  See the License for the
 * specific language governing permissions and limitations
 * under the License.
 */
package org.apache.iotdb.session;

public class Config {

  public static final String DEFAULT_USER = "root";
  public static final String DEFAULT_PASSWORD = "root";
  public static final int DEFAULT_FETCH_SIZE = 10000;
  public static final int DEFAULT_CONNECTION_TIMEOUT_MS = 0;
<<<<<<< HEAD
  public static final int DEFAULT_QUERY_TIMEOUT_MS = 60000;
  public static final boolean DEFAULT_CACHE_LEADER_MODE = false;
=======
  public static final boolean DEFAULT_CACHE_LEADER_MODE = true;
>>>>>>> 48d24e77

  public static final int RETRY_NUM = 3;
  public static final long RETRY_INTERVAL_MS = 1000;

  /**
   * thrift init buffer size, 1KB by default
   */
  public static final int DEFAULT_INITIAL_BUFFER_CAPACITY = 1024;

  /**
   * thrift max frame size (16384000 bytes by default), we change it to 64MB
   */
  public static final int DEFAULT_MAX_FRAME_SIZE = 67108864;
}<|MERGE_RESOLUTION|>--- conflicted
+++ resolved
@@ -24,12 +24,7 @@
   public static final String DEFAULT_PASSWORD = "root";
   public static final int DEFAULT_FETCH_SIZE = 10000;
   public static final int DEFAULT_CONNECTION_TIMEOUT_MS = 0;
-<<<<<<< HEAD
-  public static final int DEFAULT_QUERY_TIMEOUT_MS = 60000;
   public static final boolean DEFAULT_CACHE_LEADER_MODE = false;
-=======
-  public static final boolean DEFAULT_CACHE_LEADER_MODE = true;
->>>>>>> 48d24e77
 
   public static final int RETRY_NUM = 3;
   public static final long RETRY_INTERVAL_MS = 1000;
