/*
 * Licensed to the Apache Software Foundation (ASF) under one
 * or more contributor license agreements.  See the NOTICE file
 * distributed with this work for additional information
 * regarding copyright ownership.  The ASF licenses this file
 * to you under the Apache License, Version 2.0 (the
 * "License"); you may not use this file except in compliance
 * with the License.  You may obtain a copy of the License at
 *
 *      http://www.apache.org/licenses/LICENSE-2.0
 *
 * Unless required by applicable law or agreed to in writing,
 * software distributed under the License is distributed on an
 * "AS IS" BASIS, WITHOUT WARRANTIES OR CONDITIONS OF ANY
 * KIND, either express or implied.  See the License for the
 * specific language governing permissions and limitations
 * under the License.
 */
package org.apache.iotdb.session;

public class Config {

  public static final String DEFAULT_USER = "user";
  public static final String DEFAULT_PASSWORD = "password";
  public static final int DEFAULT_FETCH_SIZE = 10000;
  public static final int DEFAULT_TIMEOUT_MS = 0;
<<<<<<< HEAD
  public static final boolean DEFAULT_CACHE_LEADER_MODE = true;
=======
  public static final int RETRY_NUM = 3;
  public static final long RETRY_INTERVAL_MS = 1000;
>>>>>>> ac48ffb4
}<|MERGE_RESOLUTION|>--- conflicted
+++ resolved
@@ -24,10 +24,8 @@
   public static final String DEFAULT_PASSWORD = "password";
   public static final int DEFAULT_FETCH_SIZE = 10000;
   public static final int DEFAULT_TIMEOUT_MS = 0;
-<<<<<<< HEAD
   public static final boolean DEFAULT_CACHE_LEADER_MODE = true;
-=======
+
   public static final int RETRY_NUM = 3;
   public static final long RETRY_INTERVAL_MS = 1000;
->>>>>>> ac48ffb4
 }